--- conflicted
+++ resolved
@@ -84,10 +84,12 @@
 
 #include "include/loadmetric.hxx"
 
-<<<<<<< HEAD
+#if !BOUT_ENABLE_METRIC_3D
+// For standard 2D metrics,
 // Hermes operators don't need parallel slices
 BOUT_OVERRIDE_DEFAULT_OPTION("mesh:calcParallelSlices_on_communicate", false);
-=======
+#endif
+
 class DecayLengthBoundary : public BoundaryOp {
 public:
   DecayLengthBoundary() : gen(nullptr) {}
@@ -161,7 +163,6 @@
 private:
   std::shared_ptr<FieldGenerator> gen; // Generator
 };
->>>>>>> 88aa8c6c
 
 int Hermes::init(bool restarting) {
 
