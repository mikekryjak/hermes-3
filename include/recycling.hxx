#pragma once
#ifndef RECYCLING_H
#define RECYCLING_H

#include "component.hxx"

/// Convert fluxes of species at boundaries
///
/// Since this must be calculated after boundary fluxes (e.g. sheath),
/// it is included as a top-level component
/// 
struct Recycling : public Component {
  
  /// Inputs
  /// 
  ///   - <name>
  ///     - species    A comma-separated list of species to recycle
  ///   - <species>
  ///     - recycle_as  The species to recycle into
  ///     - recycle_multiplier   The recycled flux multiplier, between 0 and 1
  ///     - recycle_energy       The energy of the recycled particles [eV]
  ///
  Recycling(std::string name, Options &alloptions, Solver *);

  /// Inputs
  ///
  /// - species
  ///   - <species>
  ///    - density
  ///    - velocity
  ///
  /// Outputs
  ///
  /// - species
  ///  - <species>
  ///   - density_source
  ///
  void transform(Options &state) override;
  void outputVars(Options &state) override;

private:

  struct RecycleChannel {
    std::string from; ///< The species name to recycle
    std::string to;   ///< Species to recycle to

    /// Flux multiplier (recycling fraction). 
    /// Combination of recycling fraction and species change e.g h+ -> h2 results in 0.5 multiplier
    BoutReal target_multiplier, sol_multiplier, pfr_multiplier, pump_multiplier; 
    BoutReal target_energy, sol_energy, pfr_energy; ///< Energy of recycled particle (normalised to Tnorm)
  };

  std::vector<RecycleChannel> channels; // Recycling channels

  bool target_recycle, sol_recycle, pfr_recycle, neutral_pump;  ///< Flags for enabling recycling in different regions
  bool diagnose; ///< Save additional post-processing variables?

  Field3D density_source, energy_source; ///< Recycling particle and energy sources for all locations
  Field2D is_pump; ///< 1 = pump, 0 = no pump. Works only in SOL/PFR

<<<<<<< HEAD
  // Recycling particle and energy sources for the different sources of recycling
  // Note that SOL, PFR and pump are not applicable to 1D
  Field3D target_recycle_density_source, target_recycle_energy_source; 
  Field3D sol_recycle_density_source, sol_recycle_energy_source; 
  Field3D pfr_recycle_density_source, pfr_recycle_energy_source;
  Field3D pump_recycle_density_source, pump_recycle_energy_source; 
=======
  Field3D target_recycle_density_source, target_recycle_energy_source;  ///< Recycling particle and energy sources for target recycling only
  Field3D wall_recycle_density_source, wall_recycle_energy_source;  ///< Recycling particle and energy sources for pfr + sol recycling
>>>>>>> e9030235

  Field3D radial_particle_outflow, radial_energy_outflow;  ///< Radial fluxes coming from evolve_density and evolve_pressure used in recycling calc
  
};

namespace {
RegisterComponent<Recycling> registercomponentrecycling("recycling");
}

#endif // RECYCLING_H<|MERGE_RESOLUTION|>--- conflicted
+++ resolved
@@ -58,17 +58,11 @@
   Field3D density_source, energy_source; ///< Recycling particle and energy sources for all locations
   Field2D is_pump; ///< 1 = pump, 0 = no pump. Works only in SOL/PFR
 
-<<<<<<< HEAD
   // Recycling particle and energy sources for the different sources of recycling
   // Note that SOL, PFR and pump are not applicable to 1D
   Field3D target_recycle_density_source, target_recycle_energy_source; 
-  Field3D sol_recycle_density_source, sol_recycle_energy_source; 
-  Field3D pfr_recycle_density_source, pfr_recycle_energy_source;
+  Field3D wall_recycle_density_source, wall_recycle_energy_source;  ///< Recycling particle and energy sources for pfr + sol recycling
   Field3D pump_recycle_density_source, pump_recycle_energy_source; 
-=======
-  Field3D target_recycle_density_source, target_recycle_energy_source;  ///< Recycling particle and energy sources for target recycling only
-  Field3D wall_recycle_density_source, wall_recycle_energy_source;  ///< Recycling particle and energy sources for pfr + sol recycling
->>>>>>> e9030235
 
   Field3D radial_particle_outflow, radial_energy_outflow;  ///< Radial fluxes coming from evolve_density and evolve_pressure used in recycling calc
   
