
#pragma once
#ifndef NEUTRAL_MIXED_H
#define NEUTRAL_MIXED_H

#include <memory>
#include <string>

#include <bout/invert_laplace.hxx>

#include "component.hxx"

/// Evolve density, parallel momentum and pressure
/// for a neutral gas species with cross-field diffusion
struct NeutralMixed : public Component {
  ///
  /// @param name     The name of the species e.g. "h"
  /// @param options  Top-level options. Settings will be taken from options[name]
  /// @param solver   Time-integration solver to be used
  NeutralMixed(const std::string& name, Options& options, Solver *solver);
  
  /// Modify the given simulation state
  void transform(Options &state) override;
  
  /// Use the final simulation state to update internal state
  /// (e.g. time derivatives)
  void finally(const Options &state) override;

  /// Add extra fields for output, or set attributes e.g docstrings
  void outputVars(Options &state) override;

  /// Preconditioner
  void precon(const Options &state, BoutReal gamma) override;
private:
  std::string name;  ///< Species name
  
  Field3D Nn, Pn, NVn; // Density, pressure and parallel momentum
  Field3D Vn; ///< Neutral parallel velocity
  Field3D Tn; ///< Neutral temperature
  Field3D Nnlim, Pnlim, logPnlim, Vnlim, Tnlim; // Limited in regions of low density

  BoutReal AA; ///< Atomic mass (proton = 1)

  Field3D Dnn; ///< Diffusion coefficient
<<<<<<< HEAD
  Field3D DnnNn, DnnPn, DnnNVn, DnnTn; ///< Used for operators
  Field3D eta_n; ///< Viscosity
  Field3D kappa_n; ///< Thermal conductivity
=======
  Field3D DnnNn, DnnPn, DnnNVn;
>>>>>>> b9d8fb94

  bool sheath_ydown, sheath_yup;

  BoutReal nn_floor; ///< Minimum Nn used when dividing NVn by Nn to get Vn.
  BoutReal pn_floor; ///< Minimum Pn used when dividing Pn by Nn to get Tn.

  bool flux_limit; ///< Impose flux limiter?
  BoutReal diffusion_limit;   ///< Limit on Dnn
  bool particle_flux_limiter, heat_flux_limiter, momentum_flux_limiter; ///< Which limiters to impose
  BoutReal maximum_mfp; ///< Maximum mean free path for diffusion. 0.1 by default, -1 is off.
  BoutReal flux_limit_alpha, heat_flux_limit_alpha, mom_flux_limit_alpha;
  BoutReal flux_limit_gamma;
  Field3D particle_flux_factor; ///< Particle flux scaling factor
  Field3D momentum_flux_factor;
  Field3D heat_flux_factor;

  Field3D SPd_par_adv, SPd_par_compr, SPd_perp_adv, SPd_perp_compr, SPd_perp_cond, SPd_par_cond, SPd_src, SPd_ext_src, SPd_visc_heat; ///< Neutral pressure terms

  bool neutral_viscosity; ///< include viscosity?
  bool neutral_conduction; ///< Include heat conduction?
  bool evolve_momentum; ///< Evolve parallel momentum?

  bool precondition {true}; ///< Enable preconditioner?
  bool lax_flux; ///< Use Lax flux for advection terms
  std::unique_ptr<Laplacian> inv; ///< Laplacian inversion used for preconditioning

  Field3D density_source, pressure_source; ///< External input source
  Field3D Sn, Sp, Snv; ///< Particle, pressure and momentum source
  Field3D sound_speed; ///< Sound speed for use with Lax flux
  Field3D perp_nn_adv_src; ///< Source due to perpendicular advection operator
  Field3D par_nn_adv_src; ///< Source due to parallel advection operator

  bool output_ddt; ///< Save time derivatives?
<<<<<<< HEAD
  bool diagnose, diagnose_eqns; ///< Save additional diagnostics?
  BoutReal perp_pressure_form, perp_cond_form, kappa_form, eta_form; ///< Form of the perpendicular neutral pressure terms
  bool upwind_perp_diffusion; ///< Use a more dissipative perpendicular diffusion operator?
=======
  bool diagnose; ///< Save additional diagnostics?
  bool dnnnnfix, dnnpnfix;

  // Flow diagnostics
  Field3D particle_flow_xlow, particle_flow_ylow;
  Field3D momentum_flow_xlow, momentum_flow_ylow;
  Field3D energy_flow_xlow, energy_flow_ylow;
>>>>>>> b9d8fb94
};

namespace {
RegisterComponent<NeutralMixed> registersolverneutralmixed("neutral_mixed");
}

#endif // NEUTRAL_MIXED_H<|MERGE_RESOLUTION|>--- conflicted
+++ resolved
@@ -42,13 +42,9 @@
   BoutReal AA; ///< Atomic mass (proton = 1)
 
   Field3D Dnn; ///< Diffusion coefficient
-<<<<<<< HEAD
   Field3D DnnNn, DnnPn, DnnNVn, DnnTn; ///< Used for operators
   Field3D eta_n; ///< Viscosity
   Field3D kappa_n; ///< Thermal conductivity
-=======
-  Field3D DnnNn, DnnPn, DnnNVn;
->>>>>>> b9d8fb94
 
   bool sheath_ydown, sheath_yup;
 
@@ -78,23 +74,19 @@
   Field3D density_source, pressure_source; ///< External input source
   Field3D Sn, Sp, Snv; ///< Particle, pressure and momentum source
   Field3D sound_speed; ///< Sound speed for use with Lax flux
-  Field3D perp_nn_adv_src; ///< Source due to perpendicular advection operator
-  Field3D par_nn_adv_src; ///< Source due to parallel advection operator
+
 
   bool output_ddt; ///< Save time derivatives?
-<<<<<<< HEAD
   bool diagnose, diagnose_eqns; ///< Save additional diagnostics?
+  bool dnnnnfix, dnnpnfix;  ///< Ensure DnnNn and DnnPn use Nnlim and Pnlim
   BoutReal perp_pressure_form, perp_cond_form, kappa_form, eta_form; ///< Form of the perpendicular neutral pressure terms
+  BoutReal perp_operator; ///< Choice of perp advection operator
   bool upwind_perp_diffusion; ///< Use a more dissipative perpendicular diffusion operator?
-=======
-  bool diagnose; ///< Save additional diagnostics?
-  bool dnnnnfix, dnnpnfix;
 
   // Flow diagnostics
   Field3D particle_flow_xlow, particle_flow_ylow;
   Field3D momentum_flow_xlow, momentum_flow_ylow;
   Field3D energy_flow_xlow, energy_flow_ylow;
->>>>>>> b9d8fb94
 };
 
 namespace {
