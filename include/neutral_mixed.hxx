
#pragma once
#ifndef NEUTRAL_MIXED_H
#define NEUTRAL_MIXED_H

#include <memory>
#include <string>

#include <bout/invert_laplace.hxx>

#include "component.hxx"

/// Evolve density, parallel momentum and pressure
/// for a neutral gas species with cross-field diffusion
struct NeutralMixed : public Component {
  ///
  /// @param name     The name of the species e.g. "h"
  /// @param options  Top-level options. Settings will be taken from options[name]
  /// @param solver   Time-integration solver to be used
  NeutralMixed(const std::string& name, Options& options, Solver *solver);
  
  /// Modify the given simulation state
  void transform(Options &state) override;
  
  /// Use the final simulation state to update internal state
  /// (e.g. time derivatives)
  void finally(const Options &state) override;

  /// Add extra fields for output, or set attributes e.g docstrings
  void outputVars(Options &state) override;

  /// Preconditioner
  void precon(const Options &state, BoutReal gamma) override;
private:
  std::string name;  ///< Species name
  
  Field3D Nn, Pn, NVn; // Density, pressure and parallel momentum
  Field3D Vn; ///< Neutral parallel velocity
  Field3D Tn; ///< Neutral temperature
  Field3D Nnlim, Pnlim, logPnlim, Vnlim, Tnlim; // Limited in regions of low density

  BoutReal AA; ///< Atomic mass (proton = 1)

  Field3D Dnn; ///< Diffusion coefficient
<<<<<<< HEAD
  Field3D DnnNn, DnnPn, DnnTn, DnnNVn; ///< Used for operators
  Field3D eta_n; ///< Viscosity
  Field3D kappa_n; ///< Thermal conductivity
=======
  Field3D DnnNn;
>>>>>>> fec8232e

  bool sheath_ydown, sheath_yup;

  BoutReal nn_floor; ///< Minimum Nn used when dividing NVn by Nn to get Vn.

  bool flux_limit; ///< Impose flux limiter?
  bool particle_flux_limiter, heat_flux_limiter, momentum_flux_limiter; ///< Which limiters to impose
  BoutReal maximum_mfp; ///< Maximum mean free path for diffusion. 0.1 by default, -1 is off.
  BoutReal flux_limit_alpha, heat_flux_limit_alpha, mom_flux_limit_alpha;
  BoutReal flux_limit_gamma;
  Field3D particle_flux_factor; ///< Particle flux scaling factor
  Field3D momentum_flux_factor;
  Field3D heat_flux_factor;

  Field3D SPd_par_adv, SPd_par_compr, SPd_perp_adv, SPd_perp_compr, SPd_perp_cond, SPd_par_cond, SPd_src, SPd_ext_src, SPd_visc_heat; ///< Neutral pressure terms

  bool neutral_viscosity; ///< include viscosity?
  bool neutral_conduction; ///< Include heat conduction?
  bool evolve_momentum; ///< Evolve parallel momentum?

  bool precondition {true}; ///< Enable preconditioner?
  std::unique_ptr<Laplacian> inv; ///< Laplacian inversion used for preconditioning

  Field3D density_source, pressure_source; ///< External input source
  Field3D Sn, Sp, Snv; ///< Particle, pressure and momentum source

  bool output_ddt; ///< Save time derivatives?
  bool diagnose, diagnose_eqns; ///< Save additional diagnostics?
  BoutReal perp_pressure_form, perp_cond_form, kappa_form, eta_form; ///< Form of the perpendicular neutral pressure terms
  bool upwind_perp_diffusion; ///< Use a more dissipative perpendicular diffusion operator?
};

namespace {
RegisterComponent<NeutralMixed> registersolverneutralmixed("neutral_mixed");
}

#endif // NEUTRAL_MIXED_H<|MERGE_RESOLUTION|>--- conflicted
+++ resolved
@@ -42,13 +42,9 @@
   BoutReal AA; ///< Atomic mass (proton = 1)
 
   Field3D Dnn; ///< Diffusion coefficient
-<<<<<<< HEAD
-  Field3D DnnNn, DnnPn, DnnTn, DnnNVn; ///< Used for operators
+  Field3D DnnNn; ///< Used for operators
   Field3D eta_n; ///< Viscosity
   Field3D kappa_n; ///< Thermal conductivity
-=======
-  Field3D DnnNn;
->>>>>>> fec8232e
 
   bool sheath_ydown, sheath_yup;
 
