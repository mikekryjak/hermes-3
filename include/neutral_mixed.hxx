--- conflicted
+++ resolved
@@ -45,22 +45,17 @@
   std::string diffusion_collisions_mode;  ///< Collision selection, either afn or legacy
   Field3D nu; ///< Collisionality to use for diffusion
   Field3D Dnn; ///< Diffusion coefficient
-<<<<<<< HEAD
   Field3D DnnNn, DnnPn, DnnNVn, DnnTn; ///< Used for operators
   Field3D eta_n; ///< Viscosity
   Field3D kappa_n; ///< Thermal conductivity
-=======
-  Field3D DnnNn, DnnPn, DnnTn, DnnNVn; ///< Used for operators
   BoutReal flux_limit; ///< Diffusive flux limit
   BoutReal diffusion_limit;    ///< Maximum diffusion coefficient
->>>>>>> 46f69e6c
 
   bool sheath_ydown, sheath_yup;
 
   BoutReal nn_floor; ///< Minimum Nn used when dividing NVn by Nn to get Vn.
   BoutReal pn_floor; ///< Minimum Pn used when dividing Pn by Nn to get Tn.
 
-<<<<<<< HEAD
   bool flux_limit; ///< Impose flux limiter?
   BoutReal diffusion_limit;   ///< Limit on Dnn
   bool particle_flux_limiter, heat_flux_limiter, momentum_flux_limiter; ///< Which limiters to impose
@@ -72,9 +67,6 @@
   Field3D heat_flux_factor;
 
   Field3D SPd_par_adv, SPd_par_compr, SPd_perp_adv, SPd_perp_compr, SPd_perp_cond, SPd_par_cond, SPd_src, SPd_ext_src, SPd_visc_heat; ///< Neutral pressure terms
-=======
-  
->>>>>>> 46f69e6c
 
   bool neutral_viscosity; ///< include viscosity?
   bool neutral_conduction; ///< Include heat conduction?
