
#pragma once
#ifndef NEUTRAL_MIXED_H
#define NEUTRAL_MIXED_H

#include <memory>
#include <string>

#include <bout/invert_laplace.hxx>

#include "component.hxx"

/// Evolve density, parallel momentum and pressure
/// for a neutral gas species with cross-field diffusion
struct NeutralMixed : public Component {
  ///
  /// @param name     The name of the species e.g. "h"
  /// @param options  Top-level options. Settings will be taken from options[name]
  /// @param solver   Time-integration solver to be used
  NeutralMixed(const std::string& name, Options& options, Solver *solver);
  
  /// Modify the given simulation state
  void transform(Options &state) override;
  
  /// Use the final simulation state to update internal state
  /// (e.g. time derivatives)
  void finally(const Options &state) override;

  /// Add extra fields for output, or set attributes e.g docstrings
  void outputVars(Options &state) override;

  /// Preconditioner
  void precon(const Options &state, BoutReal gamma) override;
private:
  std::string name;  ///< Species name
  
  Field3D Nn, Pn, NVn; // Density, pressure and parallel momentum
  Field3D Vn; ///< Neutral parallel velocity
  Field3D Tn; ///< Neutral temperature
  Field3D Nnlim, Pnlim, logPnlim, Vnlim, Tnlim; // Limited in regions of low density

  BoutReal AA; ///< Atomic mass (proton = 1)

  Field3D Dnn; ///< Diffusion coefficient
  Field3D DnnNn, DnnPn, DnnNVn, DnnTn; ///< Used for operators
  Field3D eta_n; ///< Viscosity
  Field3D kappa_n; ///< Thermal conductivity

  bool sheath_ydown, sheath_yup;

  BoutReal nn_floor; ///< Minimum Nn used when dividing NVn by Nn to get Vn.
  BoutReal pn_floor; ///< Minimum Pn used when dividing Pn by Nn to get Tn.

  bool flux_limit; ///< Impose flux limiter?
  BoutReal diffusion_limit;   ///< Limit on Dnn
  bool particle_flux_limiter, heat_flux_limiter, momentum_flux_limiter; ///< Which limiters to impose
  BoutReal maximum_mfp; ///< Maximum mean free path for diffusion. 0.1 by default, -1 is off.
  BoutReal flux_limit_alpha, heat_flux_limit_alpha, mom_flux_limit_alpha;
  BoutReal flux_limit_gamma;
  Field3D particle_flux_factor; ///< Particle flux scaling factor
  Field3D momentum_flux_factor;
  Field3D heat_flux_factor;

  Field3D SPd_par_adv, SPd_par_compr, SPd_perp_adv, SPd_perp_compr, SPd_perp_cond, SPd_par_cond, SPd_src, SPd_ext_src, SPd_visc_heat; ///< Neutral pressure terms

  bool neutral_viscosity; ///< include viscosity?
  bool neutral_conduction; ///< Include heat conduction?
  bool evolve_momentum; ///< Evolve parallel momentum?

  bool precondition {true}; ///< Enable preconditioner?
  bool lax_flux; ///< Use Lax flux for advection terms
  std::unique_ptr<Laplacian> inv; ///< Laplacian inversion used for preconditioning

  Field3D density_source, pressure_source; ///< External input source
  Field3D Sn, Sp, Snv; ///< Particle, pressure and momentum source
  Field3D sound_speed; ///< Sound speed for use with Lax flux


  bool output_ddt; ///< Save time derivatives?
<<<<<<< HEAD
  bool diagnose, diagnose_eqns; ///< Save additional diagnostics?
  bool dnnnnfix, dnnpnfix;  ///< Ensure DnnNn and DnnPn use Nnlim and Pnlim
  BoutReal perp_pressure_form, perp_cond_form, kappa_form, eta_form; ///< Form of the perpendicular neutral pressure terms
  BoutReal perp_operator; ///< Choice of perp advection operator
  bool upwind_perp_diffusion; ///< Use a more dissipative perpendicular diffusion operator?
=======
  bool diagnose; ///< Save additional diagnostics?
>>>>>>> 967ef3e4

  // Flow diagnostics
  Field3D particle_flow_xlow, particle_flow_ylow;
  Field3D momentum_flow_xlow, momentum_flow_ylow;
  Field3D energy_flow_xlow, energy_flow_ylow;
};

namespace {
RegisterComponent<NeutralMixed> registersolverneutralmixed("neutral_mixed");
}

#endif // NEUTRAL_MIXED_H<|MERGE_RESOLUTION|>--- conflicted
+++ resolved
@@ -77,15 +77,10 @@
 
 
   bool output_ddt; ///< Save time derivatives?
-<<<<<<< HEAD
   bool diagnose, diagnose_eqns; ///< Save additional diagnostics?
-  bool dnnnnfix, dnnpnfix;  ///< Ensure DnnNn and DnnPn use Nnlim and Pnlim
   BoutReal perp_pressure_form, perp_cond_form, kappa_form, eta_form; ///< Form of the perpendicular neutral pressure terms
   BoutReal perp_operator; ///< Choice of perp advection operator
   bool upwind_perp_diffusion; ///< Use a more dissipative perpendicular diffusion operator?
-=======
-  bool diagnose; ///< Save additional diagnostics?
->>>>>>> 967ef3e4
 
   // Flow diagnostics
   Field3D particle_flow_xlow, particle_flow_ylow;
