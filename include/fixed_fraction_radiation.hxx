--- conflicted
+++ resolved
@@ -250,7 +250,6 @@
         -1.43001273e-02 * pow(logT, 9)
         +3.31179737e-04 * pow(logT, 10);
         return exp(log_out);
-<<<<<<< HEAD
 
       } else if (Te < 2) {
         return 8.01651285e-35;
@@ -330,87 +329,6 @@
           -7.03012454e-09 * pow(logT, 20);
         return exp(log_out);
 
-=======
-
-      } else if (Te < 2) {
-        return 8.01651285e-35;
-      } else {
-        return 6.17035971e-32;
-      }
-    }
-  };
-
-  /// Xenon
-  ///
-  /// Radas version d50d6c3b (Oct 27, 2023)
-  /// Using N = 1E20m-3 and tau = 0.5ms
-  ///
-  /// Note: Requires more than 10 coefficients to capture multiple
-  /// radiation peaks.
-  struct Xenon_adas {
-    BoutReal curve(BoutReal Te) {
-      if (Te >= 2 and Te <= 1300) {
-        BoutReal logT = log(Te);
-        BoutReal log_out =
-        +3.80572137e+02 * pow(logT, 0)
-        -3.05839745e+03 * pow(logT, 1)
-        +9.01104594e+03 * pow(logT, 2)
-        -1.55327244e+04 * pow(logT, 3)
-        +1.75819719e+04 * pow(logT, 4)
-        -1.38754866e+04 * pow(logT, 5)
-        +7.90608220e+03 * pow(logT, 6)
-        -3.32041900e+03 * pow(logT, 7)
-        +1.03912363e+03 * pow(logT, 8)
-        -2.42980719e+02 * pow(logT, 9)
-        +4.22211209e+01 * pow(logT, 10)
-        -5.36813849e+00 * pow(logT, 11)
-        +4.84652106e-01 * pow(logT, 12)
-        -2.94023979e-02 * pow(logT, 13)
-        +1.07416308e-03 * pow(logT, 14)
-        -1.78510623e-05 * pow(logT, 15);
-        return exp(log_out);
-
-      } else if (Te < 2) {
-        return 1.87187135e-33;
-      } else {
-        return 1.29785519e-31;
-      }
-    }
-  };
-
-  /// Tungsten
-  ///
-  /// Radas version d50d6c3b (Oct 27, 2023)
-  /// Using N = 1E20m-3 and tau = 0.5ms
-  struct Tungsten_adas {
-    BoutReal curve(BoutReal Te) {
-      if (Te >= 1.25 and Te <= 1500) {
-        BoutReal logT = log(Te);
-        BoutReal log_out =
-          -7.24602210e+01 * pow(logT, 0)
-          -2.17524363e+01 * pow(logT, 1)
-          +1.90745408e+02 * pow(logT, 2)
-          -7.57571067e+02 * pow(logT, 3)
-          +1.84119395e+03 * pow(logT, 4)
-          -2.99842204e+03 * pow(logT, 5)
-          +3.40395125e+03 * pow(logT, 6)
-          -2.76328977e+03 * pow(logT, 7)
-          +1.63368844e+03 * pow(logT, 8)
-          -7.11076320e+02 * pow(logT, 9)
-          +2.28027010e+02 * pow(logT, 10)
-          -5.30145974e+01 * pow(logT, 11)
-          +8.46066686e+00 * pow(logT, 12)
-          -7.54960450e-01 * pow(logT, 13)
-          -1.61054010e-02 * pow(logT, 14)
-          +1.65520152e-02 * pow(logT, 15)
-          -2.70054697e-03 * pow(logT, 16)
-          +2.50286873e-04 * pow(logT, 17)
-          -1.43319310e-05 * pow(logT, 18)
-          +4.75258630e-07 * pow(logT, 19)
-          -7.03012454e-09 * pow(logT, 20);
-        return exp(log_out);
-
->>>>>>> 84ad28c9
       } else if (Te < 1.25) {
         return 2.09814651e-32;
       } else {
