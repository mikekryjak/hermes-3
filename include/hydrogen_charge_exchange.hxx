#pragma once
#ifndef HYDROGEN_CHARGE_EXCHANGE_H
#define HYDROGEN_CHARGE_EXCHANGE_H

#include <bout/constants.hxx>

#include "component.hxx"

/// Hydrogen charge exchange total rate coefficient
///
///   p + H(1s) -> H(1s) + p
///
/// Reaction 3.1.8 from Amjuel (p43)
///
/// Scaled to different isotope masses and finite neutral particle
/// temperatures by using the effective temperature (Amjuel p43)
///
/// T_eff = (M/M_1)T_1 + (M/M_2)T_2
///
///
/// Important: If this is included then ion_neutral collisions
///            should probably be disabled in the `collisions` component,
///            to avoid double-counting.
///
struct HydrogenChargeExchange : public Component {
  ///
  /// @param alloptions Settings, which should include:
  ///        - units
  ///          - eV
  ///          - inv_meters_cubed
  ///          - seconds
  HydrogenChargeExchange(std::string name, Options& alloptions, Solver*) {
    // Get the units
    const auto& units = alloptions["units"];
    Tnorm = get<BoutReal>(units["eV"]);
    Nnorm = get<BoutReal>(units["inv_meters_cubed"]);
    FreqNorm = 1. / get<BoutReal>(units["seconds"]);
  }

protected:
  BoutReal Tnorm, Nnorm, FreqNorm; ///< Normalisations

  /// Calculate the charge exchange cross-section
  ///
  /// atom1 + ion1 -> atom2 + ion2
  ///
  /// and transfer of mass, momentum and energy from:
  ///
  /// atom1 -> ion2, ion1 -> atom2
  ///
  /// Assumes that both atom1 and ion1 have:
  ///   - AA
  ///   - density
  ///   - velocity
  ///   - temperature
  ///
  /// Sets in all species:
  ///   - density_source     [If atom1 != atom2 or ion1 != ion2]
  ///   - momentum_source
  ///   - energy_source
  ///
  /// Modifies collision_frequency for atom1 and ion1
  ///
  /// Diagnostic output
  ///  R            Reaction rate, transfer of particles in case of different isotopes
  ///  atom_mom     Momentum removed from atom1, added to ion2
  ///  ion_mom      Momentum removed from ion1, added to atom2
  ///  atom_energy  Energy removed from atom1, added to ion2
  ///  ion_energy   Energy removed from ion1, added to atom2
  ///
  void calculate_rates(Options& atom1, Options& ion1, Options& atom2, Options& ion2,
                       Field3D& R, Field3D& atom_mom, Field3D& ion_mom,
                       Field3D& atom_energy, Field3D& ion_energy, 
                       Field3D& atom_rate, Field3D& ion_rate,
                       BoutReal& rate_multiplier);
};

/// Hydrogen charge exchange
/// Templated on a char to allow 'h', 'd' and 't' species to be treated with the same code
///
/// @tparam Isotope1   The isotope ('h', 'd' or 't') of the initial atom
/// @tparam Isotope2   The isotope ('h', 'd' or 't') of the initial ion
///
///   atom   +   ion     ->   ion      +    atom
/// Isotope1 + Isotope2+ -> Isotope1+  +  Isotope2
///
/// Diagnostics
/// -----------
///
/// If diagnose = true is set in the options, then the following diagnostics are saved:
///   - F<Isotope1><Isotope2>+_cx  (e.g. Fhd+_cx) the momentum added to Isotope1 atoms due
///                                due to charge exchange with Isotope2 ions.
///                                There is a corresponding loss of momentum for the
///                                Isotope1 ions d/dt(NVh)  = ... + Fhd+_cx   // Atom
///                                momentum source d/dt(NVh+) = ... - Fhd+_cx   // Ion
///                                momentum sink
///   - E<Isotope1><Isotope2>+_cx  Energy added to Isotope1 atoms due to charge exchange
///   with
///                                Isotope2 ions. This contributes to two pressure
///                                equations d/dt(3/2 Ph)  = ... + Ehd+_cx d/dt(3/2 Ph+) =
///                                ... - Ehd+_cx
///
/// If Isotope1 != Isotope2 then there is also the source of energy for Isotope2 atoms
/// and a source of particles:
///   - F<Isotope2>+<Isotope1>_cx  Source of momentum for Isotope2 ions, sink for Isotope2
///   atoms
///   - E<Isotope2>+<Isotope1>_cx  Source of energy for Isotope2 ions, sink for Isotope2
///   atoms
///   - S<Isotope1><Isotope2>+_cx  Source of Isotope1 atoms due to charge exchange with
///   Isotope2 ions
///                                Note: S<Isotope2><Isotope1>+_cx =
///                                -S<Isotope1><Isotope2>+_cx For example Shd+_cx
///                                contributes to four density equations: d/dt(Nh)  = ...
///                                + Shd+_cx d/dt(Nh+) = ... - Shd+_cx d/dt(Nd)  = ... -
///                                Shd+_cx d/dt(Nd+) = ... + Shd+_cx
///
template <char Isotope1, char Isotope2, char Kind>
struct HydrogenChargeExchangeIsotope : public HydrogenChargeExchange {
  HydrogenChargeExchangeIsotope(std::string name, Options& alloptions, Solver* solver)
      : HydrogenChargeExchange(name, alloptions, solver) {

    diagnose = alloptions[name]["diagnose"]
                   .doc("Output additional diagnostics?")
                   .withDefault<bool>(false);

    rate_multiplier = alloptions[{Isotope1}]["K_cx_multiplier"]
                           .doc("Scale the charge exchange rate by this factor")
                           .withDefault<BoutReal>(1.0);
  }

  void transform(Options& state) override {
    Field3D R, atom_mom, ion_mom, atom_energy, ion_energy;

<<<<<<< HEAD
    // Prepare species names
    std::string atom1{Isotope1};
    std::string ion1{Isotope1, '+'};
    std::string atom2{Isotope2};
    std::string ion2{Isotope2, '+'};

    // CX for hot neutral species: add * identifier
    if (Kind == '*') {
      atom1 += '*';
      atom2 += '*';

    // CX for cold -> hot neutrals: add * on product neutral only
    } else if (Kind == 'x') {
      atom2 += '*';
    }

    calculate_rates(state["species"][atom1],             // e.g. "h"
                    state["species"][ion1],              // e.g. "d+"
                    state["species"][atom2],             // e.g. "d"
                    state["species"][ion2],              // e.g. "h+"
                    R, atom_mom, ion_mom, atom_energy, ion_energy); // Transfer channels
=======
    calculate_rates(state["species"][{Isotope1}],                   // e.g. "h"
                    state["species"][{Isotope2, '+'}],              // e.g. "d+"
                    state["species"][{Isotope2}],                   // e.g. "d"
                    state["species"][{Isotope1, '+'}],              // e.g. "h+"
                    R, atom_mom, ion_mom, atom_energy, ion_energy,  // Transfer channels
                    atom_rate, ion_rate,                            // Collision rates in s^-1
                    rate_multiplier);                               // Arbitrary user set multiplier
>>>>>>> 5b63d98b

    if (diagnose) {
      // Calculate diagnostics to be written to dump file
      if (Isotope1 == Isotope2) and (atom1 == atom2) {
        // Simpler case of same isotopes and atoms
        //  - No net particle source/sink
        //  - atoms lose atom_mom, gain ion_mom
        //
        F = ion_mom - atom_mom;       // Momentum transferred to atoms due to CX with ions
        E = ion_energy - atom_energy; // Energy transferred to atoms

      } else if (Isotope1 == Isotope2) and (atom1 != atom2) {
        // Same isotopes, but hot and cold neutral species

        // Properties are transferred from LHS to RHS of reaction:
        // atom1 + ion1 -> atom2 + ion2
        // Energy and momentum flow:
        // - From atom1 (cold) to ion2
        // - From ion1 to atom2 (hot)

        S = R;               // Source of hot atoms (CX always source of hot atoms)
        F = -atom_mom;       // Cold neutrals lose momentum
        Fhot = -ion_mom;     // Hot neutrals gain LHS ion momentum
        Fi = -atom_mom;      // RHS ions get cold neutral momentum

        E = -atom_energy;    // Cold neutrals lose energy
        Ehot = -ion_energy;  // Hot neutrals gain LHS ion energy
        Ei = -atom_energy;   // RHS ions get cold neutral energy

      } else if (Isotope1 != Isotope2) and (atom1 == atom2) {
        // Different isotopes
        S = -R;           // Source of Isotope1 atoms
        F = -atom_mom;    // Source of momentum for Isotope1 atoms
        F2 = -ion_mom;    // Source of momentum for Isotope2 ions
        E = -atom_energy; // Source of energy for Isotope1 atoms
        E2 = -ion_energy; // Source of energy for Isotope2 ions

      } else if (Isotope1 != Isotope2) and (atom1 != atom2) {
        throw BoutException("Multigroup neutral model not yet implemented for more than one plasma isotope");
      }
    }
  }

  void outputVars(Options& state) override {
    AUTO_TRACE();
    // Normalisations
    auto Nnorm = get<BoutReal>(state["Nnorm"]);
    auto Tnorm = get<BoutReal>(state["Tnorm"]);
    BoutReal Pnorm = SI::qe * Tnorm * Nnorm; // Pressure normalisation
    auto Omega_ci = get<BoutReal>(state["Omega_ci"]);
    auto Cs0 = get<BoutReal>(state["Cs0"]);

    if (diagnose) {
      // Save particle, momentum and energy channels

      // Prepare species names
      std::string atom1{Isotope1};
      std::string ion1{Isotope1, '+'};
      std::string atom2{Isotope2};
      std::string ion2{Isotope2, '+'};

      // CX for hot neutral species: add * identifier
      if (Kind == '*') {
        atom1 += '*';
        atom2 += '*';

      // CX for cold -> hot neutrals: add * on product neutral only
      } else if (Kind == 'x') {
        atom2 += '*';}

      // Diagnostics for CX transfer reactions (cxt)
      if (Kind == '*') { 
      set_with_attrs(state[std::string("F") + atom1 + ion2 + std::string("_cxt")], 
                     F,
                     {{"time_dimension", "t"},
                      {"units", "kg m^-2 s^-2"},
                      {"conversion", SI::Mp * Nnorm * Cs0 * Omega_ci},
                      {"standard_name", "momentum transfer"},
                      {"long_name", (std::string("Momentum transfer to ") + atom1
                                     + " from " + ion1 + " due to CX with " + ion2)},
                      {"source", "hydrogen_charge_exchange"}});

      set_with_attrs(state[std::string("E") + atom1 + ion2 + std::string("_cxt")], 
                     E,
                     {{"time_dimension", "t"},
                      {"units", "W / m^3"},
                      {"conversion", Pnorm * Omega_ci},
                      {"standard_name", "energy transfer"},
                      {"long_name", (std::string("Energy transfer to ") + atom1 + " from "
                                     + ion1 + " due to CX with " + ion2)},
                      {"source", "hydrogen_charge_exchange"}});

<<<<<<< HEAD
      set_with_attrs(
                      state[std::string("E") + atom1 + ion2 + std::string("_cxt")], // e.g Shd+_cx
                      S,
                      {{"time_dimension", "t"},
                      {"units", "m^-3 s^-1"},
                      {"conversion", Nnorm * Omega_ci},
                      {"standard_name", "particle transfer"},
                      {"long_name", (std::string("Particle transfer to ") + atom1 + " from " + ion1
                                      + " due to charge exchange with " + ion2)},
                      {"source", "hydrogen_charge_exchange"}});

      } else {
        
        set_with_attrs(state[std::string("F") + atom1 + ion2 + std::string("_cx")], // e.g Fhd+_cx
                     F,
                     {{"time_dimension", "t"},
                      {"units", "kg m^-2 s^-2"},
                      {"conversion", SI::Mp * Nnorm * Cs0 * Omega_ci},
                      {"standard_name", "momentum transfer"},
                      {"long_name", (std::string("Momentum transfer to ") + atom1
                                     + " from " + ion1 + " due to CX with " + ion2)},
                      {"source", "hydrogen_charge_exchange"}});

        set_with_attrs(state[std::string("E") + atom1 + ion2 + std::string("_cx")], // e.g Edt+_cx
                      E,
                      {{"time_dimension", "t"},
                        {"units", "W / m^3"},
                        {"conversion", Pnorm * Omega_ci},
                        {"standard_name", "energy transfer"},
                        {"long_name", (std::string("Energy transfer to ") + atom1 + " from "
                                      + ion1 + " due to CX with " + ion2)},
                        {"source", "hydrogen_charge_exchange"}});

      }

=======
      set_with_attrs(state[{'K', Isotope1, Isotope2, '+', '_', 'c', 'x'}], // e.g Kdt+_cx
                     atom_rate,
                     {{"time_dimension", "t"},
                      {"units", "s^-1"},
                      {"conversion", Omega_ci},
                      {"standard_name", "collision frequency"},
                      {"long_name", (std::string("CX collision frequency between") + atom1 + " and "
                                     + ion1 + " producing" + ion2 + " and" + atom2 + ". Note Kab != Kba")},
                      {"source", "hydrogen_charge_exchange"}});

>>>>>>> 5b63d98b
      if (Isotope1 != Isotope2) {
        // Different isotope => particle source, second momentum & energy channel
        set_with_attrs(
            state[{'F', Isotope2, '+', Isotope1, '_', 'c', 'x'}], // e.g Fd+h_cx
            F2,
            {{"time_dimension", "t"},
             {"units", "kg m^-2 s^-2"},
             {"conversion", SI::Mp * Nnorm * Cs0 * Omega_ci},
             {"standard_name", "momentum transfer"},
             {"long_name", (std::string("Momentum transfer to ") + ion2 + " from " + atom2
                            + " due to CX with " + atom1)},
             {"source", "hydrogen_charge_exchange"}});

        set_with_attrs(
            state[{'E', Isotope2, '+', Isotope1, '_', 'c', 'x'}], // e.g Et+d_cx
            E2,
            {{"time_dimension", "t"},
             {"units", "W / m^3"},
             {"conversion", Pnorm * Omega_ci},
             {"standard_name", "energy transfer"},
             {"long_name", (std::string("Energy transfer to ") + ion2 + " from " + atom2
                            + " due to CX with " + atom1)},
             {"source", "hydrogen_charge_exchange"}});

        // Source of isotope1 atoms
        set_with_attrs(
            state[{'S', Isotope1, Isotope2, '+', '_', 'c', 'x'}], // e.g Shd+_cx
            S,
            {{"time_dimension", "t"},
             {"units", "m^-3 s^-1"},
             {"conversion", Nnorm * Omega_ci},
             {"standard_name", "particle transfer"},
             {"long_name", (std::string("Particle transfer to ") + atom1 + " from " + ion1
                            + " due to charge exchange with " + ion2)},
             {"source", "hydrogen_charge_exchange"}});
      }
    }
  }

private:
  bool diagnose; ///< Outputting diagnostics?
  BoutReal rate_multiplier; ///< Multiply rate by arbitrary user set factor
  Field3D S;     ///< Particle exchange, used if Isotope1 != Isotope2
  Field3D F, F2; ///< Momentum exchange
  Field3D E, E2; ///< Energy exchange
  Field3D atom_rate, ion_rate; ///< Collision rates in s^-1
};

namespace {
/// Register three components, one for each hydrogen isotope
/// so no isotope dependence included.

/// Regular neutrals
RegisterComponent<HydrogenChargeExchangeIsotope<'h', 'h', '.'>>
    register_cx_hh("h + h+ -> h+ + h");
RegisterComponent<HydrogenChargeExchangeIsotope<'d', 'd', '.'>>
    register_cx_dd("d + d+ -> d+ + d");
RegisterComponent<HydrogenChargeExchangeIsotope<'t', 't', '.'>>
    register_cx_tt("t + t+ -> t+ + t");

/// Hot neutrals
RegisterComponent<HydrogenChargeExchangeIsotope<'h', 'h', '*'>>
    register_cx_hh("h* + h+ -> h+ + h*");
RegisterComponent<HydrogenChargeExchangeIsotope<'d', 'd', '*'>>
    register_cx_dd("d* + d+ -> d+ + d*");
RegisterComponent<HydrogenChargeExchangeIsotope<'t', 't', '*'>>
    register_cx_tt("t* + t+ -> t+ + t*");

/// Cold -> hot neutrals
RegisterComponent<HydrogenChargeExchangeIsotope<'h', 'h', 'x'>>
    register_cx_hh("h + h+ -> h+ + h*");
RegisterComponent<HydrogenChargeExchangeIsotope<'d', 'd', 'x'>>
    register_cx_dd("d + d+ -> d+ + d*");
RegisterComponent<HydrogenChargeExchangeIsotope<'t', 't', 'x'>>
    register_cx_tt("t + t+ -> t+ + t*");


// TODO: Implement hot neutrals for these
// Charge exchange between different isotopes
// RegisterComponent<HydrogenChargeExchangeIsotope<'h', 'd'>>
//     register_cx_hd("h + d+ -> h+ + d");
// RegisterComponent<HydrogenChargeExchangeIsotope<'d', 'h'>>
//     register_cx_dh("d + h+ -> d+ + h");

// RegisterComponent<HydrogenChargeExchangeIsotope<'h', 't'>>
//     register_cx_ht("h + t+ -> h+ + t");
// RegisterComponent<HydrogenChargeExchangeIsotope<'t', 'h'>>
//     register_cx_th("t + h+ -> t+ + h");

// RegisterComponent<HydrogenChargeExchangeIsotope<'d', 't'>>
//     register_cx_dt("d + t+ -> d+ + t");
// RegisterComponent<HydrogenChargeExchangeIsotope<'t', 'd'>>
//     register_cx_td("t + d+ -> t+ + d");
} // namespace

#endif // HYDROGEN_CHARGE_EXCHANGE_H<|MERGE_RESOLUTION|>--- conflicted
+++ resolved
@@ -131,7 +131,6 @@
   void transform(Options& state) override {
     Field3D R, atom_mom, ion_mom, atom_energy, ion_energy;
 
-<<<<<<< HEAD
     // Prepare species names
     std::string atom1{Isotope1};
     std::string ion1{Isotope1, '+'};
@@ -148,20 +147,13 @@
       atom2 += '*';
     }
 
-    calculate_rates(state["species"][atom1],             // e.g. "h"
-                    state["species"][ion1],              // e.g. "d+"
-                    state["species"][atom2],             // e.g. "d"
-                    state["species"][ion2],              // e.g. "h+"
-                    R, atom_mom, ion_mom, atom_energy, ion_energy); // Transfer channels
-=======
-    calculate_rates(state["species"][{Isotope1}],                   // e.g. "h"
-                    state["species"][{Isotope2, '+'}],              // e.g. "d+"
-                    state["species"][{Isotope2}],                   // e.g. "d"
-                    state["species"][{Isotope1, '+'}],              // e.g. "h+"
-                    R, atom_mom, ion_mom, atom_energy, ion_energy,  // Transfer channels
+    calculate_rates(state["species"][atom1],                        // e.g. "h"
+                    state["species"][ion1],                         // e.g. "d+"
+                    state["species"][atom2],                        // e.g. "d"
+                    state["species"][ion2],                         // e.g. "h+"
+                    R, atom_mom, ion_mom, atom_energy, ion_energy   // Transfer channels
                     atom_rate, ion_rate,                            // Collision rates in s^-1
                     rate_multiplier);                               // Arbitrary user set multiplier
->>>>>>> 5b63d98b
 
     if (diagnose) {
       // Calculate diagnostics to be written to dump file
@@ -254,7 +246,6 @@
                                      + ion1 + " due to CX with " + ion2)},
                       {"source", "hydrogen_charge_exchange"}});
 
-<<<<<<< HEAD
       set_with_attrs(
                       state[std::string("E") + atom1 + ion2 + std::string("_cxt")], // e.g Shd+_cx
                       S,
@@ -288,10 +279,7 @@
                                       + ion1 + " due to CX with " + ion2)},
                         {"source", "hydrogen_charge_exchange"}});
 
-      }
-
-=======
-      set_with_attrs(state[{'K', Isotope1, Isotope2, '+', '_', 'c', 'x'}], // e.g Kdt+_cx
+        set_with_attrs(state[std::string("K") + atom1 + ion2 + std::string("_cx")], // e.g Kdt+_cx
                      atom_rate,
                      {{"time_dimension", "t"},
                       {"units", "s^-1"},
@@ -301,7 +289,8 @@
                                      + ion1 + " producing" + ion2 + " and" + atom2 + ". Note Kab != Kba")},
                       {"source", "hydrogen_charge_exchange"}});
 
->>>>>>> 5b63d98b
+      }
+
       if (Isotope1 != Isotope2) {
         // Different isotope => particle source, second momentum & energy channel
         set_with_attrs(
