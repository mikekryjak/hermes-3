--- conflicted
+++ resolved
@@ -89,20 +89,15 @@
 
   Field3D wall_potential; ///< Voltage of the wall. Normalised units.
 
-<<<<<<< HEAD
-  bool diagnose; // Save additional diagnostics?
-
   Field3D hflux_e;  // Electron heat flux through sheath
   Field3D phi; // Phi at sheath
   Field3D ion_sum; // Sum of ion current at sheath
 
   Options diagnostics;   // Options object to store diagnostic fields like a dict
 
-=======
   bool no_flow; ///< No flow speed, only remove energy
 
   BoutReal density_boundary_mode, pressure_boundary_mode, temperature_boundary_mode; ///< BC mode: 0=LimitFree, 1=ExponentialFree, 2=LinearFree
->>>>>>> 6a0a2de8
 };
 
 namespace {
