--- conflicted
+++ resolved
@@ -634,24 +634,10 @@
           energy_source[i] -= power; // Note: Sign negative because power > 0
           particle_source[i] -= nisheath * visheath * da / dv; // [m^-3s^-1] Diagnostics only
 
-<<<<<<< HEAD
-          // Calculation of total heat flux for diagnostic purposes
-          q = gamma_i * tisheath * nisheath * visheath;
-          heatflow = q * (coord->J[i] + coord->J[im]) / (sqrt(coord->g_22[i]) + sqrt(coord->g_22[im]))
-                      * (0.5*(coord->dx[i] + coord->dx[im]) * 0.5*(coord->dz[i] + coord->dz[im]));  // W
-
-          ion_sheath_power_ylow[ip] += heatflow;       // Upper Y, so power placed in first guard cell
-
-          output << "\n****************************\n";
-          output << "visheath = " << visheath << "\n";
-          output << "ion heatflow = " << heatflow;
-          output << "\n****************************\n";
-=======
           // Total heat flux for diagnostic purposes
           q = (gamma_i * tisheath + 0.5 * C_i_sq * Mi) * nisheath * visheath;   // [Wm^-2]
           hflux_i[i] -= q * da / dv;   // [Wm^-3]
           ion_sheath_power_ylow[ip] += q * da;  // [W]  Upper Y, so sheath boundary power on ylow side of inner guard cell
->>>>>>> e7842284
         }
       }
       
