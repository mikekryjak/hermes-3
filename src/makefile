
BOUT_TOP	= ../../..

MODULE_DIR	= ..

SUB_NAME	= src
TARGET		= hermes-3

SOURCEC		= component.cxx component_scheduler.cxx ionisation.cxx radiation.cxx \
		  div_ops.cxx loadmetric.cxx \
                  neutral_mixed.cxx full_velocity.cxx \
		  evolve_density.cxx vorticity.cxx \
                  evolve_pressure.cxx \
                  evolve_momentum.cxx \
                  isothermal.cxx quasineutral.cxx \
		  diamagnetic_drift.cxx \
                  sheath_closure.cxx sheath_boundary.cxx sheath_boundary_simple.cxx \
                  fixed_fraction_ions.cxx \
                  sound_speed.cxx zero_current.cxx \
                  collisions.cxx  \
		  anomalous_diffusion.cxx \
                  recycling.cxx \
                  amjuel_hyd_ionisation.cxx \
		  amjuel_helium.cxx \
                  adas_reaction.cxx \
                  noflow_boundary.cxx \
                  neutral_parallel_diffusion.cxx \
                  hydrogen_charge_exchange.cxx \
                  upstream_density_feedback.cxx \
                  thermal_force.cxx \
<<<<<<< HEAD
		  relax_potential.cxx
=======
                  electron_force_balance.cxx
>>>>>>> b75aee82

include $(BOUT_TOP)/make.config<|MERGE_RESOLUTION|>--- conflicted
+++ resolved
@@ -28,10 +28,7 @@
                   hydrogen_charge_exchange.cxx \
                   upstream_density_feedback.cxx \
                   thermal_force.cxx \
-<<<<<<< HEAD
+                  electron_force_balance.cxx \
 		  relax_potential.cxx
-=======
-                  electron_force_balance.cxx
->>>>>>> b75aee82
 
 include $(BOUT_TOP)/make.config