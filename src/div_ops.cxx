/*
    Copyright B.Dudson, J.Leddy, University of York, September 2016
              email: benjamin.dudson@york.ac.uk

    This file is part of Hermes.

    Hermes is free software: you can redistribute it and/or modify
    it under the terms of the GNU General Public License as published by
    the Free Software Foundation, either version 3 of the License, or
    (at your option) any later version.

    Hermes is distributed in the hope that it will be useful,
    but WITHOUT ANY WARRANTY; without even the implied warranty of
    MERCHANTABILITY or FITNESS FOR A PARTICULAR PURPOSE.  See the
    GNU General Public License for more details.

    You should have received a copy of the GNU General Public License
    along with Hermes.  If not, see <http://www.gnu.org/licenses/>.

*/

#include <mpi.h>

#include "../include/div_ops.hxx"

#include <bout/fv_ops.hxx>

#include <bout/assert.hxx>
#include <bout/mesh.hxx>
#include <bout/derivs.hxx>
#include <bout/globals.hxx>
#include <bout/output.hxx>
#include <bout/utils.hxx>

#include <cmath>

using bout::globals::mesh;

const Field3D Div_par_diffusion_index(const Field3D &f, bool bndry_flux) {
  Field3D result;
  result = 0.0;

  Coordinates *coord = mesh->getCoordinates();
  
  for (int i = mesh->xstart; i <= mesh->xend; i++)
    for (int j = mesh->ystart - 1; j <= mesh->yend; j++)
      for (int k = 0; k < mesh->LocalNz; k++) {
        // Calculate flux at upper surface

        if (!bndry_flux && !mesh->periodicY(i)) {
          if ((j == mesh->yend) && mesh->lastY(i))
            continue;

          if ((j == mesh->ystart - 1) && mesh->firstY(i))
            continue;
        }
        BoutReal J =
            0.5 * (coord->J(i, j) + coord->J(i, j + 1)); // Jacobian at boundary

        BoutReal gradient = f(i, j + 1, k) - f(i, j, k);

        BoutReal flux = J * gradient;

        result(i, j, k) += flux / coord->J(i, j);
        result(i, j + 1, k) -= flux / coord->J(i, j + 1);
      }
  return result;
}

////////////////////////////////////////////////////////////////////////////////////////////////
// XPPM methods

BoutReal BOUTMIN(const BoutReal &a, const BoutReal &b, const BoutReal &c,
                 const BoutReal &d) {
  BoutReal r1 = (a < b) ? a : b;
  BoutReal r2 = (c < d) ? c : d;
  return (r1 < r2) ? r1 : r2;
}

struct Stencil1D {
  // Cell centre values
  BoutReal c, m, p, mm, pp;

  // Left and right cell face values
  BoutReal L, R;
};

// First order upwind for testing
void Upwind(Stencil1D &n, const BoutReal h) { n.L = n.R = n.c; }

// Fromm method
void Fromm(Stencil1D &n, const BoutReal h) {
  n.L = n.c - 0.25 * (n.p - n.m);
  n.R = n.c + 0.25 * (n.p - n.m);
}

/// The minmod function returns the value with the minimum magnitude
/// If the inputs have different signs then returns zero
BoutReal minmod(BoutReal a, BoutReal b) {
  if (a * b <= 0.0)
    return 0.0;

  if (fabs(a) < fabs(b))
    return a;
  return b;
}

BoutReal minmod(BoutReal a, BoutReal b, BoutReal c) {
  // If any of the signs are different, return zero gradient
  if ((a * b <= 0.0) || (a * c <= 0.0)) {
    return 0.0;
  }

  // Return the minimum absolute value
  return SIGN(a) * BOUTMIN(fabs(a), fabs(b), fabs(c));
}

void MinMod(Stencil1D &n, const BoutReal h) {
  // Choose the gradient within the cell
  // as the minimum (smoothest) solution
  BoutReal slope = minmod(n.p - n.c, n.c - n.m);
  n.L = n.c - 0.5 * slope; // 0.25*(n.p - n.m);
  n.R = n.c + 0.5 * slope; // 0.25*(n.p - n.m);
}

// Monotonized Central limiter (Van-Leer)
void MC(Stencil1D &n, const BoutReal h) {
  BoutReal slope =
      minmod(2. * (n.p - n.c), 0.5 * (n.p - n.m), 2. * (n.c - n.m));
  n.L = n.c - 0.5 * slope;
  n.R = n.c + 0.5 * slope;
}

void XPPM(Stencil1D &n, const BoutReal h) {
  // 4th-order PPM interpolation in X

  const BoutReal C = 1.25; // Limiter parameter

  BoutReal h2 = h * h;

  n.R = (7. / 12) * (n.c + n.p) - (1. / 12) * (n.m + n.pp);
  n.L = (7. / 12) * (n.c + n.m) - (1. / 12) * (n.mm + n.p);

  // Apply limiters
  if ((n.c - n.R) * (n.p - n.R) > 0.0) {
    // Calculate approximations to second derivative

    BoutReal D2 = (3. / h2) * (n.c - 2 * n.R + n.p);
    BoutReal D2L = (1. / h2) * (n.m - 2 * n.c + n.p);
    BoutReal D2R = (1. / h2) * (n.c - 2. * n.p + n.pp);

    BoutReal D2lim; // Value to be used in limiter

    // Check if they all have the same sign
    if ((D2 * D2L > 0.0) && (D2 * D2R > 0.0)) {
      // Same sign

      D2lim = SIGN(D2) * BOUTMIN(C * fabs(D2L), C * fabs(D2R), fabs(D2));
    } else {
      // Different sign
      D2lim = 0.0;
    }

    n.R = 0.5 * (n.c + n.p) - (h2 / 6) * D2lim;
  }

  if ((n.m - n.L) * (n.c - n.L) > 0.0) {
    // Calculate approximations to second derivative

    BoutReal D2 = (3. / h2) * (n.m - 2 * n.L + n.c);
    BoutReal D2L = (1. / h2) * (n.mm - 2 * n.m + n.c);
    BoutReal D2R = (1. / h2) * (n.m - 2. * n.c + n.p);

    BoutReal D2lim; // Value to be used in limiter

    // Check if they all have the same sign
    if ((D2 * D2L > 0.0) && (D2 * D2R > 0.0)) {
      // Same sign

      D2lim = SIGN(D2) * BOUTMIN(C * fabs(D2L), C * fabs(D2R), fabs(D2));
    } else {
      // Different sign
      D2lim = 0.0;
    }

    n.L = 0.5 * (n.m + n.c) - (h2 / 6) * D2lim;
  }

  if (((n.R - n.c) * (n.c - n.L) <= 0.0) ||
      ((n.m - n.c) * (n.c - n.p) <= 0.0)) {
    // At a local maximum or minimum

    BoutReal D2 = (6. / h2) * (n.L - 2. * n.c + n.R);

    if (fabs(D2) < 1e-10) {
      n.R = n.L = n.c;
    } else {
      BoutReal D2C = (1. / h2) * (n.m - 2. * n.c + n.p);
      BoutReal D2L = (1. / h2) * (n.mm - 2 * n.m + n.c);
      BoutReal D2R = (1. / h2) * (n.c - 2. * n.p + n.pp);

      BoutReal D2lim;
      // Check if they all have the same sign
      if ((D2 * D2C > 0.0) && (D2 * D2L > 0.0) && (D2 * D2R > 0.0)) {
        // Same sign

        D2lim = SIGN(D2) *
                BOUTMIN(C * fabs(D2L), C * fabs(D2R), C * fabs(D2C), fabs(D2));
        n.R = n.c + (n.R - n.c) * D2lim / D2;
        n.L = n.c + (n.L - n.c) * D2lim / D2;
      } else {
        // Different signs
        n.R = n.L = n.c;
      }
    }
  }
}

/* ***USED***
 *  Div (n * b x Grad(f)/B)
 *
 *
 * poloidal   - If true, includes X-Y flows
 * positive   - If true, limit advected quantity (n_in) to be positive
 */
const Field3D Div_n_bxGrad_f_B_XPPM(const Field3D &n, const Field3D &f,
                                    bool bndry_flux, bool poloidal,
                                    bool positive) {
  Field3D result{0.0};

  Coordinates *coord = mesh->getCoordinates();
  
  //////////////////////////////////////////
  // X-Z advection.
  //
  //             Z
  //             |
  //
  //    fmp --- vU --- fpp
  //     |      nU      |
  //     |               |
  //    vL nL        nR vR    -> X
  //     |               |
  //     |      nD       |
  //    fmm --- vD --- fpm
  //

  int nz = mesh->LocalNz;
  for (int i = mesh->xstart; i <= mesh->xend; i++)
    for (int j = mesh->ystart; j <= mesh->yend; j++)
      for (int k = 0; k < nz; k++) {
        int kp = (k + 1) % nz;
        int kpp = (kp + 1) % nz;
        int km = (k - 1 + nz) % nz;
        int kmm = (km - 1 + nz) % nz;

        // 1) Interpolate stream function f onto corners fmp, fpp, fpm

        BoutReal fmm = 0.25 * (f(i, j, k) + f(i - 1, j, k) + f(i, j, km) +
                               f(i - 1, j, km));
        BoutReal fmp = 0.25 * (f(i, j, k) + f(i, j, kp) + f(i - 1, j, k) +
                               f(i - 1, j, kp)); // 2nd order accurate
        BoutReal fpp = 0.25 * (f(i, j, k) + f(i, j, kp) + f(i + 1, j, k) +
                               f(i + 1, j, kp));
        BoutReal fpm = 0.25 * (f(i, j, k) + f(i + 1, j, k) + f(i, j, km) +
                               f(i + 1, j, km));

        // 2) Calculate velocities on cell faces

        BoutReal vU = coord->J(i, j) * (fmp - fpp) / coord->dx(i, j); // -J*df/dx
        BoutReal vD = coord->J(i, j) * (fmm - fpm) / coord->dx(i, j); // -J*df/dx

        BoutReal vR = 0.5 * (coord->J(i, j) + coord->J(i + 1, j)) * (fpp - fpm) /
                      coord->dz(i, j); // J*df/dz
        BoutReal vL = 0.5 * (coord->J(i, j) + coord->J(i - 1, j)) * (fmp - fmm) /
                      coord->dz(i, j); // J*df/dz

        // 3) Calculate n on the cell faces. The sign of the
        //    velocity determines which side is used.

        // X direction
        Stencil1D s;
        s.c = n(i, j, k);
        s.m = n(i - 1, j, k);
        s.mm = n(i - 2, j, k);
        s.p = n(i + 1, j, k);
        s.pp = n(i + 2, j, k);

        // Upwind(s, mesh->dx(i,j));
        // XPPM(s, mesh->dx(i,j));
        // Fromm(s, coord->dx(i, j));
        MC(s, coord->dx(i, j));

        // Right side
        if ((i == mesh->xend) && (mesh->lastX())) {
          // At right boundary in X

          if (bndry_flux) {
            BoutReal flux;
            if (vR > 0.0) {
              // Flux to boundary
              flux = vR * s.R;
            } else {
              // Flux in from boundary
              flux = vR * 0.5 * (n(i + 1, j, k) + n(i, j, k));
            }
            result(i, j, k) += flux / (coord->dx(i, j) * coord->J(i, j));
            result(i + 1, j, k) -=
                flux / (coord->dx(i + 1, j) * coord->J(i + 1, j));
          }
        } else {
          // Not at a boundary
          if (vR > 0.0) {
            // Flux out into next cell
            BoutReal flux = vR * s.R;
            result(i, j, k) += flux / (coord->dx(i, j) * coord->J(i, j));
            result(i + 1, j, k) -=
                flux / (coord->dx(i + 1, j) * coord->J(i + 1, j));

            // if(i==mesh->xend)
            //  output.write("Setting flux (%d,%d) : %e\n",
            //  j,k,result(i+1,j,k));
          }
        }

        // Left side

        if ((i == mesh->xstart) && (mesh->firstX())) {
          // At left boundary in X

          if (bndry_flux) {
            BoutReal flux;

            if (vL < 0.0) {
              // Flux to boundary
              flux = vL * s.L;

            } else {
              // Flux in from boundary
              flux = vL * 0.5 * (n(i - 1, j, k) + n(i, j, k));
            }
            result(i, j, k) -= flux / (coord->dx(i, j) * coord->J(i, j));
            result(i - 1, j, k) +=
                flux / (coord->dx(i - 1, j) * coord->J(i - 1, j));
          }
        } else {
          // Not at a boundary

          if (vL < 0.0) {
            BoutReal flux = vL * s.L;
            result(i, j, k) -= flux / (coord->dx(i, j) * coord->J(i, j));
            result(i - 1, j, k) +=
                flux / (coord->dx(i - 1, j) * coord->J(i - 1, j));
          }
        }

        /// NOTE: Need to communicate fluxes

        // Z direction
        s.m = n(i, j, km);
        s.mm = n(i, j, kmm);
        s.p = n(i, j, kp);
        s.pp = n(i, j, kpp);

        // Upwind(s, coord->dz(i, j));
        // XPPM(s, coord->dz(i, j));
        // Fromm(s, coord->dz(i, j));
        MC(s, coord->dz(i, j));

        if (vU > 0.0) {
          BoutReal flux = vU * s.R / (coord->J(i, j) * coord->dz(i, j));
          result(i, j, k) += flux;
          result(i, j, kp) -= flux;
        }
        if (vD < 0.0) {
          BoutReal flux = vD * s.L / (coord->J(i, j) * coord->dz(i, j));
          result(i, j, k) -= flux;
          result(i, j, km) += flux;
        }
      }
  FV::communicateFluxes(result);

  //////////////////////////////////////////
  // X-Y advection.
  //
  //
  //  This code does not deal with corners correctly. This may or may not be
  //  important.
  //
  // 1/J d/dx ( J n (g^xx g^yz / B^2) df/dy) - 1/J d/dy( J n (g^xx g^yz / B^2)
  // df/dx )
  //
  // Interpolating stream function f_in onto corners fmm, fmp, fpp, fpm
  // is complicated because the corner point in X-Y is not communicated
  // and at an X-point it is shared with 8 cells, rather than 4
  // (being at the X-point itself)
  // Corners also need to be shifted to the correct toroidal angle

  if (poloidal) {
    // X flux

    Field3D dfdy = DDY(f);
    mesh->communicate(dfdy);
    dfdy.applyBoundary("neumann");

    int xs = mesh->xstart - 1;
    int xe = mesh->xend;
    if (!bndry_flux) {
      // No boundary fluxes
      if (mesh->firstX()) {
        // At an inner boundary
        xs = mesh->xstart;
      }
      if (mesh->lastX()) {
        // At outer boundary
        xe = mesh->xend - 1;
      }
    }

    for (int i = xs; i <= xe; i++)
      for (int j = mesh->ystart - 1; j <= mesh->yend; j++)
        for (int k = 0; k < mesh->LocalNz; k++) {

          // Average dfdy to right X boundary
          BoutReal f_R =
              0.5 * ((coord->g11(i + 1, j) * coord->g23(i + 1, j) /
                      SQ(coord->Bxy(i + 1, j))) *
                         dfdy(i + 1, j, k) +
                     (coord->g11(i, j) * coord->g23(i, j) / SQ(coord->Bxy(i, j))) *
                         dfdy(i, j, k));

          // Advection velocity across cell face
          BoutReal Vx = 0.5 * (coord->J(i + 1, j) + coord->J(i, j)) * f_R;

          // Fromm method
          BoutReal flux = Vx;
          if (Vx > 0) {
            // Right boundary of cell (i,j,k)
            BoutReal nval =
                n(i, j, k) + 0.25 * (n(i + 1, j, k) - n(i - 1, j, k));
            if (positive && (nval < 0.0)) {
              // Limit value to positive
              nval = 0.0;
            }
            flux *= nval;
          } else {
            // Left boundary of cell (i+1,j,k)
            BoutReal nval =
                n(i + 1, j, k) - 0.25 * (n(i + 2, j, k) - n(i, j, k));
            if (positive && (nval < 0.0)) {
              nval = 0.0;
            }
            flux *= nval;
          }

          result(i, j, k) += flux / (coord->dx(i, j) * coord->J(i, j));
          result(i + 1, j, k) -=
              flux / (coord->dx(i + 1, j) * coord->J(i + 1, j));
        }
  }

  if (poloidal) {
    // Y flux
    
    Field3D dfdx = DDX(f);
    mesh->communicate(dfdx);
    dfdx.applyBoundary("neumann");

    // This calculation is in field aligned coordinates
    dfdx = toFieldAligned(dfdx);
    Field3D n_fa = toFieldAligned(n);
    
    Field3D yresult{zeroFrom(n_fa)};
    
    for (int i = mesh->xstart; i <= mesh->xend; i++) {
      int ys = mesh->ystart - 1;
      int ye = mesh->yend;

      if (!bndry_flux && !mesh->periodicY(i)) {
        // No boundary fluxes
        if (mesh->firstY(i)) {
          // At an inner boundary
          ys = mesh->ystart;
        }
        if (mesh->lastY(i)) {
          // At outer boundary
          ye = mesh->yend - 1;
        }
      }

      for (int j = ys; j <= ye; j++) {
        for (int k = 0; k < mesh->LocalNz; k++) {
          // Y flow

          // Average dfdx to upper Y boundary
          BoutReal f_U =
              0.5 * ((coord->g11(i, j + 1) * coord->g23(i, j + 1) /
                      SQ(coord->Bxy(i, j + 1))) *
                         dfdx(i, j + 1, k) +
                     (coord->g11(i, j) * coord->g23(i, j) / SQ(coord->Bxy(i, j))) *
                         dfdx(i, j, k));

          BoutReal Vy = -0.5 * (coord->J(i, j + 1) + coord->J(i, j)) * f_U;

          if (mesh->firstY(i) && !mesh->periodicY(i) &&
              (j == mesh->ystart - 1)) {
            // Lower y boundary. Allow flows out of the domain only
            if (Vy > 0.0)
              Vy = 0.0;
          }
          if (mesh->lastY(i) && !mesh->periodicY(i) && (j == mesh->yend)) {
            // Upper y boundary
            if (Vy < 0.0)
              Vy = 0.0;
          }

          // Fromm method
          BoutReal flux = Vy;
          if (Vy > 0) {
            // Right boundary of cell (i,j,k)
            BoutReal nval =
                n_fa(i, j, k) + 0.25 * (n_fa(i, j + 1, k) - n_fa(i, j - 1, k));
            if (positive && (nval < 0.0)) {
              nval = 0.0;
            }
            flux *= nval;
          } else {
            // Left boundary of cell (i,j+1,k)
            BoutReal nval =
                n_fa(i, j + 1, k) - 0.25 * (n_fa(i, j + 2, k) - n_fa(i, j, k));
            if (positive && (nval < 0.0)) {
              nval = 0.0;
            }
            flux *= nval;
          }

          yresult(i, j, k) += flux / (coord->dy(i, j) * coord->J(i, j));
          yresult(i, j + 1, k) -= flux / (coord->dy(i, j + 1) * coord->J(i, j + 1));
        }
      }
    }
    result += fromFieldAligned(yresult);
  }
  
  return result;
}

/// *** USED ***
const Field3D Div_Perp_Lap_FV_Index(const Field3D &as, const Field3D &fs,
                                    bool xflux) {

  Field3D result = 0.0;

  //////////////////////////////////////////
  // X-Z diffusion in index space
  //
  //            Z
  //            |
  //
  //     o --- gU --- o
  //     |     nU     |
  //     |            |
  //    gL nL      nR gR    -> X
  //     |            |
  //     |     nD     |
  //     o --- gD --- o
  //

  Coordinates *coord = mesh->getCoordinates();
  
  for (int i = mesh->xstart; i <= mesh->xend; i++)
    for (int j = mesh->ystart; j <= mesh->yend; j++)
      for (int k = 0; k < mesh->LocalNz; k++) {
        int kp = (k + 1) % mesh->LocalNz;
        int km = (k - 1 + mesh->LocalNz) % mesh->LocalNz;

        // Calculate gradients on cell faces

        BoutReal gR = fs(i + 1, j, k) - fs(i, j, k);

        BoutReal gL = fs(i, j, k) - fs(i - 1, j, k);

        BoutReal gD = fs(i, j, k) - fs(i, j, km);

        BoutReal gU = fs(i, j, kp) - fs(i, j, k);

        // Flow right
        BoutReal flux = gR * 0.25 * (coord->J(i + 1, j) + coord->J(i, j)) *
                        (coord->dx(i + 1, j) + coord->dx(i, j)) *
                        (as(i + 1, j, k) + as(i, j, k));

        result(i, j, k) += flux / (coord->dx(i, j) * coord->J(i, j));

        // Flow left
        flux = gL * 0.25 * (coord->J(i - 1, j) + coord->J(i, j)) *
               (coord->dx(i - 1, j) + coord->dx(i, j)) *
               (as(i - 1, j, k) + as(i, j, k));

        result(i, j, k) -= flux / (coord->dx(i, j) * coord->J(i, j));

        // Flow up

        flux = gU * 0.5 * (as(i, j, k) + as(i, j, kp));
        result(i, j, k) += flux;

        flux = gD * 0.5 * (as(i, j, k) + as(i, j, km));
        result(i, j, k) -= flux;
      }
  
  return result;
}

/// Z diffusion in index space
const Field3D Div_Z_FV_Index(const Field3D &as, const Field3D &fs) {

  Field3D result = 0.0;

  Coordinates *coord = mesh->getCoordinates();
  
  for (int i = mesh->xstart; i <= mesh->xend; i++)
    for (int j = mesh->ystart; j <= mesh->yend; j++)
      for (int k = 0; k < mesh->LocalNz; k++) {
        int kp = (k + 1) % mesh->LocalNz;
        int km = (k - 1 + mesh->LocalNz) % mesh->LocalNz;

        // Calculate gradients on cell faces

        BoutReal gD = fs(i, j, k) - fs(i, j, km);

        BoutReal gU = fs(i, j, kp) - fs(i, j, k);

        result(i, j, k) += gU * 0.5 * (as(i, j, k) + as(i, j, kp));

        result(i, j, k) -= gD * 0.5 * (as(i, j, k) + as(i, j, km));
      }
  
  return result;
}

// *** USED ***
const Field3D D4DX4_FV_Index(const Field3D &f, bool bndry_flux) {
  Field3D result = 0.0;

  Coordinates *coord = mesh->getCoordinates();
  
  for (int i = mesh->xstart; i <= mesh->xend; i++)
    for (int j = mesh->ystart; j <= mesh->yend; j++) {
      for (int k = 0; k < mesh->LocalNz; k++) {

        // 3rd derivative at right boundary

        BoutReal d3fdx3 = (f(i + 2, j, k) - 3. * f(i + 1, j, k) +
                           3. * f(i, j, k) - f(i - 1, j, k));

        BoutReal flux = 0.25 * (coord->dx(i, j) + coord->dx(i + 1, j)) *
                        (coord->J(i, j) + coord->J(i + 1, j)) * d3fdx3;

        if (mesh->lastX() && (i == mesh->xend)) {
          // Boundary

          if (bndry_flux) {
            // Use a one-sided difference formula

            d3fdx3 = -((16. / 5) * 0.5 *
                           (f(i + 1, j, k) + f(i, j, k)) // Boundary value f_b
                       - 6. * f(i, j, k)                 // f_0
                       + 4. * f(i - 1, j, k)             // f_1
                       - (6. / 5) * f(i - 2, j, k)       // f_2
                       );

            flux = 0.25 * (coord->dx(i, j) + coord->dx(i + 1, j)) *
                   (coord->J(i, j) + coord->J(i + 1, j)) * d3fdx3;

          } else {
            // No fluxes through boundary
            flux = 0.0;
          }
        }

        result(i, j, k) += flux / (coord->J(i, j) * coord->dx(i, j));
        result(i + 1, j, k) -= flux / (coord->J(i + 1, j) * coord->dx(i + 1, j));

        if (j == mesh->xstart) {
          // Left cell boundary, no flux through boundaries

          if (mesh->firstX()) {
            // On an X boundary

            if (bndry_flux) {
              d3fdx3 = -(-(16. / 5) * 0.5 *
                             (f(i - 1, j, k) + f(i, j, k)) // Boundary value f_b
                         + 6. * f(i, j, k)                 // f_0
                         - 4. * f(i + 1, j, k)             // f_1
                         + (6. / 5) * f(i + 2, j, k)       // f_2
                         );

              flux = 0.25 * (coord->dx(i, j) + coord->dx(i + 1, j)) *
                     (coord->J(i, j) + coord->J(i + 1, j)) * d3fdx3;

              result(i, j, k) -= flux / (coord->J(i, j) * coord->dx(i, j));
              result(i - 1, j, k) +=
                  flux / (coord->J(i - 1, j) * coord->dx(i - 1, j));
            }

          } else {
            // Not on a boundary
            d3fdx3 = (f(i + 1, j, k) - 3. * f(i, j, k) + 3. * f(i - 1, j, k) -
                      f(i - 2, j, k));

            flux = 0.25 * (coord->dx(i, j) + coord->dx(i + 1, j)) *
                   (coord->J(i, j) + coord->J(i + 1, j)) * d3fdx3;

            result(i, j, k) -= flux / (coord->J(i, j) * coord->dx(i, j));
            result(i - 1, j, k) +=
                flux / (coord->J(i - 1, j) * coord->dx(i - 1, j));
          }
        }
      }
    }

  return result;
}

const Field3D D4DZ4_Index(const Field3D& f) {
  Field3D result;
  result.allocate();
  BOUT_FOR(i, f.getRegion("RGN_NOBNDRY")) {
    result[i] = f[i.zp(2)] - 4.*f[i.zp()] + 6 * f[i] - 4 * f[i.zm()] + f[i.zm(2)];
  }
  return result;
}

/*! *** USED ***
 * X-Y diffusion
 *
 * NOTE: Assumes g^12 = 0, so X and Y are orthogonal. Otherwise
 * we would need the corner cell values to take Y derivatives along X edges
 *
 */
const Field2D Laplace_FV(const Field2D &k, const Field2D &f) {
  Field2D result;
  result.allocate();

  Coordinates *coord = mesh->getCoordinates();
  
  for (int i = mesh->xstart; i <= mesh->xend; i++)
    for (int j = mesh->ystart; j <= mesh->yend; j++) {

      // Calculate gradients on cell faces

      BoutReal gR = (coord->g11(i, j) + coord->g11(i + 1, j)) *
                    (f(i + 1, j) - f(i, j)) /
                    (coord->dx(i + 1, j) + coord->dx(i, j));

      BoutReal gL = (coord->g11(i - 1, j) + coord->g11(i, j)) *
                    (f(i, j) - f(i - 1, j)) /
                    (coord->dx(i - 1, j) + coord->dx(i, j));

      BoutReal gU = (coord->g22(i, j) + coord->g22(i, j + 1)) *
                    (f(i, j + 1) - f(i, j)) /
                    (coord->dy(i, j + 1) + coord->dy(i, j));

      BoutReal gD = (coord->g22(i, j - 1) + coord->g22(i, j)) *
                    (f(i, j) - f(i, j - 1)) /
                    (coord->dy(i, j) + coord->dy(i, j - 1));

      // Flow right

      BoutReal flux = gR * 0.25 * (coord->J(i + 1, j) + coord->J(i, j)) *
                      (k(i + 1, j) + k(i, j));

      result(i, j) = flux / (coord->dx(i, j) * coord->J(i, j));

      // Flow left

      flux = gL * 0.25 * (coord->J(i - 1, j) + coord->J(i, j)) *
             (k(i - 1, j) + k(i, j));
      result(i, j) -= flux / (coord->dx(i, j) * coord->J(i, j));

      // Flow up

      flux = gU * 0.25 * (coord->J(i, j + 1) + coord->J(i, j)) *
             (k(i, j + 1) + k(i, j));
      result(i, j) += flux / (coord->dy(i, j) * coord->J(i, j));

      // Flow down

      flux = gD * 0.25 * (coord->J(i, j - 1) + coord->J(i, j)) *
             (k(i, j - 1) + k(i, j));
      result(i, j) -= flux / (coord->dy(i, j) * coord->J(i, j));
    }
  return result;
}

// Div ( a Grad_perp(f) )  -- diffusion
/// WARNING: Causes checkerboarding in neutral_mixed integrated test
const Field3D Div_a_Grad_perp_upwind(const Field3D& a, const Field3D& f) {
  ASSERT2(a.getLocation() == f.getLocation());

  Mesh* mesh = a.getMesh();

  Field3D result{zeroFrom(f)};

  Coordinates* coord = f.getCoordinates();

  // Flux in x

  int xs = mesh->xstart - 1;
  int xe = mesh->xend;

  for (int i = xs; i <= xe; i++)
    for (int j = mesh->ystart; j <= mesh->yend; j++) {
      for (int k = 0; k < mesh->LocalNz; k++) {
        // Calculate flux from i to i+1

        const BoutReal gradient = (coord->J(i, j) * coord->g11(i, j)
                                     + coord->J(i + 1, j) * coord->g11(i + 1, j))
                                  * (f(i + 1, j, k) - f(i, j, k))
                                  / (coord->dx(i, j) + coord->dx(i + 1, j));

        // Use the upwind coefficient
        const BoutReal fout = gradient * ((gradient > 0) ? a(i + 1, j, k) : a(i, j, k));

        result(i, j, k) += fout / (coord->dx(i, j) * coord->J(i, j));
        result(i + 1, j, k) -= fout / (coord->dx(i + 1, j) * coord->J(i + 1, j));
      }
    }

  // Y and Z fluxes require Y derivatives

  // Fields containing values along the magnetic field
  Field3D fup(mesh), fdown(mesh);
  Field3D aup(mesh), adown(mesh);

  // Values on this y slice (centre).
  // This is needed because toFieldAligned may modify the field
  Field3D fc = f;
  Field3D ac = a;

  // Result of the Y and Z fluxes
  Field3D yzresult(mesh);
  yzresult.allocate();

  if (f.hasParallelSlices() && a.hasParallelSlices()) {
    // Both inputs have yup and ydown

    fup = f.yup();
    fdown = f.ydown();

    aup = a.yup();
    adown = a.ydown();
  } else {
    // At least one input doesn't have yup/ydown fields.
    // Need to shift to/from field aligned coordinates

    fup = fdown = fc = toFieldAligned(f);
    aup = adown = ac = toFieldAligned(a);
    yzresult.setDirectionY(YDirectionType::Aligned);
  }

  // Y flux

  for (int i = mesh->xstart; i <= mesh->xend; i++) {
    for (int j = mesh->ystart; j <= mesh->yend; j++) {

      BoutReal coef_u =
          0.5
          * (coord->g_23(i, j) / SQ(coord->J(i, j) * coord->Bxy(i, j))
             + coord->g_23(i, j + 1) / SQ(coord->J(i, j + 1) * coord->Bxy(i, j + 1)));

      BoutReal coef_d =
          0.5
          * (coord->g_23(i, j) / SQ(coord->J(i, j) * coord->Bxy(i, j))
             + coord->g_23(i, j - 1) / SQ(coord->J(i, j - 1) * coord->Bxy(i, j - 1)));

      for (int k = 0; k < mesh->LocalNz; k++) {
        // Calculate flux between j and j+1
        int kp = (k + 1) % mesh->LocalNz;
        int km = (k - 1 + mesh->LocalNz) % mesh->LocalNz;

        // Calculate Z derivative at y boundary
        BoutReal dfdz =
            0.25 * (fc(i, j, kp) - fc(i, j, km) + fup(i, j + 1, kp) - fup(i, j + 1, km))
            / coord->dz(i, j);

        // Y derivative
        BoutReal dfdy = 2. * (fup(i, j + 1, k) - fc(i, j, k))
                        / (coord->dy(i, j + 1) + coord->dy(i, j));

        BoutReal fout = 0.25 * (ac(i, j, k) + aup(i, j + 1, k))
                            * (coord->J(i, j) * coord->g23(i, j)
                               + coord->J(i, j + 1) * coord->g23(i, j + 1))
                            * (dfdz - coef_u * dfdy);

        yzresult(i, j, k) = fout / (coord->dy(i, j) * coord->J(i, j));

        // Calculate flux between j and j-1
        dfdz = 0.25
               * (fc(i, j, kp) - fc(i, j, km) + fdown(i, j - 1, kp) - fdown(i, j - 1, km))
               / coord->dz(i, j);

        dfdy = 2. * (fc(i, j, k) - fdown(i, j - 1, k))
               / (coord->dy(i, j) + coord->dy(i, j - 1));

        fout = 0.25 * (ac(i, j, k) + adown(i, j - 1, k))
               * (coord->J(i, j) * coord->g23(i, j)
                  + coord->J(i, j - 1) * coord->g23(i, j - 1))
               * (dfdz - coef_d * dfdy);

        yzresult(i, j, k) -= fout / (coord->dy(i, j) * coord->J(i, j));
      }
    }
  }

  // Z flux
  // Easier since all metrics constant in Z

  for (int i = mesh->xstart; i <= mesh->xend; i++) {
    for (int j = mesh->ystart; j <= mesh->yend; j++) {
      // Coefficient in front of df/dy term
      BoutReal coef = coord->g_23(i, j)
                      / (coord->dy(i, j + 1) + 2. * coord->dy(i, j) + coord->dy(i, j - 1))
                      / SQ(coord->J(i, j) * coord->Bxy(i, j));

      for (int k = 0; k < mesh->LocalNz; k++) {
        // Calculate flux between k and k+1
        int kp = (k + 1) % mesh->LocalNz;

        BoutReal gradient =
            // df/dz
            (fc(i, j, kp) - fc(i, j, k)) / coord->dz(i, j)

            // - g_yz * df/dy / SQ(J*B)
            - coef
                  * (fup(i, j + 1, k) + fup(i, j + 1, kp) - fdown(i, j - 1, k)
                     - fdown(i, j - 1, kp));

        BoutReal fout = gradient * ((gradient > 0) ? ac(i, j, kp) : ac(i, j, k));

        yzresult(i, j, k) += fout / coord->dz(i, j);
        yzresult(i, j, kp) -= fout / coord->dz(i, j);
      }
    }
  }
  // Check if we need to transform back
  if (f.hasParallelSlices() && a.hasParallelSlices()) {
    result += yzresult;
  } else {
    result += fromFieldAligned(yzresult);
  }

  return result;
}

/// Div ( a Grad_perp(f) )  -- diffusion
///
/// Returns the flows in the final arguments
///
/// Flows are always in the positive {x,y} direction
/// i.e xlow(i,j) is the flow into cell (i,j) from the left,
///               and the flow out of cell (i-1,j) to the right
/// 
///           ylow(i,j+1)
///              ^
///           +---|---+
///           |       |
/// xlow(i,j) -> (i,j) -> xlow(i+1,j)
///           |   ^   |
///           +---|---+
///           ylow(i,j)
///
///
/// WARNING: Causes checkerboarding in neutral_mixed integrated test
const Field3D Div_a_Grad_perp_upwind_flows(const Field3D& a, const Field3D& f,
                                           Field3D &flow_xlow,
                                           Field3D &flow_ylow) {
  ASSERT2(a.getLocation() == f.getLocation());

  Mesh* mesh = a.getMesh();

  Field3D result{zeroFrom(f)};

  Coordinates* coord = f.getCoordinates();

  // Zero all flows
  flow_xlow = 0.0;
  flow_ylow = 0.0;

  // Flux in x

  int xs = mesh->xstart - 1;
  int xe = mesh->xend;

  for (int i = xs; i <= xe; i++)
    for (int j = mesh->ystart; j <= mesh->yend; j++) {
      for (int k = 0; k < mesh->LocalNz; k++) {
        // Calculate flux from i to i+1

        const BoutReal gradient = (coord->J(i, j) * coord->g11(i, j)
                                     + coord->J(i + 1, j) * coord->g11(i + 1, j))
                                  * (f(i + 1, j, k) - f(i, j, k))
                                  / (coord->dx(i, j) + coord->dx(i + 1, j));

        // Use the upwind coefficient
        const BoutReal fout = gradient * ((gradient > 0) ? a(i + 1, j, k) : a(i, j, k));

        result(i, j, k) += fout / (coord->dx(i, j) * coord->J(i, j));
        result(i + 1, j, k) -= fout / (coord->dx(i + 1, j) * coord->J(i + 1, j));

        // Flow will be positive in the positive coordinate direction
        flow_xlow(i + 1, j, k) = -1.0 * fout * coord->dy(i, j) * coord->dz(i, j);
      }
    }

  // Y and Z fluxes require Y derivatives

  // Fields containing values along the magnetic field
  Field3D fup(mesh), fdown(mesh);
  Field3D aup(mesh), adown(mesh);

  // Values on this y slice (centre).
  // This is needed because toFieldAligned may modify the field
  Field3D fc = f;
  Field3D ac = a;

  // Result of the Y and Z fluxes
  Field3D yzresult(mesh);
  yzresult.allocate();

  if (f.hasParallelSlices() && a.hasParallelSlices()) {
    // Both inputs have yup and ydown

    fup = f.yup();
    fdown = f.ydown();

    aup = a.yup();
    adown = a.ydown();
  } else {
    // At least one input doesn't have yup/ydown fields.
    // Need to shift to/from field aligned coordinates

    fup = fdown = fc = toFieldAligned(f);
    aup = adown = ac = toFieldAligned(a);
    yzresult.setDirectionY(YDirectionType::Aligned);
    flow_ylow.setDirectionY(YDirectionType::Aligned);
  }

  // Y flux

  for (int i = mesh->xstart; i <= mesh->xend; i++) {
    for (int j = mesh->ystart; j <= mesh->yend; j++) {

      BoutReal coef_u =
          0.5
          * (coord->g_23(i, j) / SQ(coord->J(i, j) * coord->Bxy(i, j))
             + coord->g_23(i, j + 1) / SQ(coord->J(i, j + 1) * coord->Bxy(i, j + 1)));

      BoutReal coef_d =
          0.5
          * (coord->g_23(i, j) / SQ(coord->J(i, j) * coord->Bxy(i, j))
             + coord->g_23(i, j - 1) / SQ(coord->J(i, j - 1) * coord->Bxy(i, j - 1)));

      for (int k = 0; k < mesh->LocalNz; k++) {
        // Calculate flux between j and j+1
        int kp = (k + 1) % mesh->LocalNz;
        int km = (k - 1 + mesh->LocalNz) % mesh->LocalNz;

        // Calculate Z derivative at y boundary
        BoutReal dfdz =
            0.25 * (fc(i, j, kp) - fc(i, j, km) + fup(i, j + 1, kp) - fup(i, j + 1, km))
            / coord->dz(i, j);

        // Y derivative
        BoutReal dfdy = 2. * (fup(i, j + 1, k) - fc(i, j, k))
                        / (coord->dy(i, j + 1) + coord->dy(i, j));

        BoutReal fout = 0.25 * (ac(i, j, k) + aup(i, j + 1, k))
                            * (coord->J(i, j) * coord->g23(i, j)
                               + coord->J(i, j + 1) * coord->g23(i, j + 1))
                            * (dfdz - coef_u * dfdy);

        yzresult(i, j, k) = fout / (coord->dy(i, j) * coord->J(i, j));

        // Calculate flux between j and j-1
        dfdz = 0.25
               * (fc(i, j, kp) - fc(i, j, km) + fdown(i, j - 1, kp) - fdown(i, j - 1, km))
               / coord->dz(i, j);

        dfdy = 2. * (fc(i, j, k) - fdown(i, j - 1, k))
               / (coord->dy(i, j) + coord->dy(i, j - 1));

        fout = 0.25 * (ac(i, j, k) + adown(i, j - 1, k))
               * (coord->J(i, j) * coord->g23(i, j)
                  + coord->J(i, j - 1) * coord->g23(i, j - 1))
               * (dfdz - coef_d * dfdy);

        yzresult(i, j, k) -= fout / (coord->dy(i, j) * coord->J(i, j));

        // Flow will be positive in the positive coordinate direction
        flow_ylow(i, j, k) = -1.0 * fout * coord->dx(i, j) * coord->dz(i, j);
      }
    }
  }

  // Z flux
  // Easier since all metrics constant in Z

  for (int i = mesh->xstart; i <= mesh->xend; i++) {
    for (int j = mesh->ystart; j <= mesh->yend; j++) {
      // Coefficient in front of df/dy term
      BoutReal coef = coord->g_23(i, j)
                      / (coord->dy(i, j + 1) + 2. * coord->dy(i, j) + coord->dy(i, j - 1))
                      / SQ(coord->J(i, j) * coord->Bxy(i, j));

      for (int k = 0; k < mesh->LocalNz; k++) {
        // Calculate flux between k and k+1
        int kp = (k + 1) % mesh->LocalNz;

        BoutReal gradient =
            // df/dz
            (fc(i, j, kp) - fc(i, j, k)) / coord->dz(i, j)

            // - g_yz * df/dy / SQ(J*B)
            - coef
                  * (fup(i, j + 1, k) + fup(i, j + 1, kp) - fdown(i, j - 1, k)
                     - fdown(i, j - 1, kp));

        BoutReal fout = gradient * ((gradient > 0) ? ac(i, j, kp) : ac(i, j, k));

        yzresult(i, j, k) += fout / coord->dz(i, j);
        yzresult(i, j, kp) -= fout / coord->dz(i, j);
      }
    }
  }
  // Check if we need to transform back
  if (f.hasParallelSlices() && a.hasParallelSlices()) {
    result += yzresult;
  } else {
    result += fromFieldAligned(yzresult);
    flow_ylow = fromFieldAligned(flow_ylow);
  }

  return result;
}

<<<<<<< HEAD
const Field3D Div_a_Grad_perp_flows(const Field3D& a, const Field3D& f,
                              Field3D &flow_xlow, 
                              Field3D &flow_ylow) {
  ASSERT2(a.getLocation() == f.getLocation());

  Mesh* mesh = a.getMesh();

  Field3D result{zeroFrom(f)};

  Coordinates* coord = f.getCoordinates();

  // Zero all flows
  flow_xlow = 0.0;
  flow_ylow = 0.0;

  // Flux in x

  int xs = mesh->xstart - 1;
  int xe = mesh->xend;

  /*
    if(mesh->firstX())
    xs += 1;
  */
  /*
    if(mesh->lastX())
    xe -= 1;
  */

  for (int i = xs; i <= xe; i++) {
    for (int j = mesh->ystart; j <= mesh->yend; j++) {
      for (int k = 0; k < mesh->LocalNz; k++) {
        // Calculate flux from i to i+1

        BoutReal fout = 0.5 * (a(i, j, k) + a(i + 1, j, k))
                        * (coord->J(i, j, k) * coord->g11(i, j, k)
                           + coord->J(i + 1, j, k) * coord->g11(i + 1, j, k))
                        * (f(i + 1, j, k) - f(i, j, k))
                        / (coord->dx(i, j, k) + coord->dx(i + 1, j, k));

        result(i, j, k) += fout / (coord->dx(i, j, k) * coord->J(i, j, k));
        result(i + 1, j, k) -= fout / (coord->dx(i + 1, j, k) * coord->J(i + 1, j, k));

        // Flow will be positive in the positive coordinate direction
        flow_xlow(i + 1, j, k) = -1.0 * fout * coord->dy(i, j) * coord->dz(i, j);
      }
    }
  }

  // Y and Z fluxes require Y derivatives

  // Fields containing values along the magnetic field
  Field3D fup(mesh), fdown(mesh);
  Field3D aup(mesh), adown(mesh);

  Field3D g23up(mesh), g23down(mesh);
  Field3D g_23up(mesh), g_23down(mesh);
  Field3D Jup(mesh), Jdown(mesh);
  Field3D dyup(mesh), dydown(mesh);
  Field3D dzup(mesh), dzdown(mesh);
  Field3D Bxyup(mesh), Bxydown(mesh);

  // Values on this y slice (centre).
  // This is needed because toFieldAligned may modify the field
  Field3D fc = f;
  Field3D ac = a;

  Field3D g23c = coord->g23;
  Field3D g_23c = coord->g_23;
  Field3D Jc = coord->J;
  Field3D dyc = coord->dy;
  Field3D dzc = coord->dz;
  Field3D Bxyc = coord->Bxy;

  // Result of the Y and Z fluxes
  Field3D yzresult(mesh);
  yzresult.allocate();

  if (f.hasParallelSlices() && a.hasParallelSlices()) {
    // Both inputs have yup and ydown

    fup = f.yup();
    fdown = f.ydown();

    aup = a.yup();
    adown = a.ydown();
  } else {
    // At least one input doesn't have yup/ydown fields.
    // Need to shift to/from field aligned coordinates

    fup = fdown = fc = toFieldAligned(f);
    aup = adown = ac = toFieldAligned(a);

    yzresult.setDirectionY(YDirectionType::Aligned);
  }

  if (bout::build::use_metric_3d) {
    // 3D Metric, need yup/ydown fields.
    // Requires previous communication of metrics
    // -- should insert communication here?
    if (!coord->g23.hasParallelSlices() || !coord->g_23.hasParallelSlices()
        || !coord->dy.hasParallelSlices() || !coord->dz.hasParallelSlices()
        || !coord->Bxy.hasParallelSlices() || !coord->J.hasParallelSlices()) {
      throw BoutException("metrics have no yup/down: Maybe communicate in init?");
    }

    g23up = coord->g23.yup();
    g23down = coord->g23.ydown();

    g_23up = coord->g_23.yup();
    g_23down = coord->g_23.ydown();

    Jup = coord->J.yup();
    Jdown = coord->J.ydown();

    dyup = coord->dy.yup();
    dydown = coord->dy.ydown();

    dzup = coord->dz.yup();
    dzdown = coord->dz.ydown();

    Bxyup = coord->Bxy.yup();
    Bxydown = coord->Bxy.ydown();

  } else {
    // No 3D metrics
    // Need to shift to/from field aligned coordinates
    g23up = g23down = g23c = toFieldAligned(coord->g23);
    g_23up = g_23down = g_23c = toFieldAligned(coord->g_23);
    Jup = Jdown = Jc = toFieldAligned(coord->J);
    dyup = dydown = dyc = toFieldAligned(coord->dy);
    dzup = dzdown = dzc = toFieldAligned(coord->dz);
    Bxyup = Bxydown = Bxyc = toFieldAligned(coord->Bxy);
  }

  // Y flux

  for (int i = mesh->xstart; i <= mesh->xend; i++) {
    for (int j = mesh->ystart; j <= mesh->yend; j++) {
      for (int k = 0; k < mesh->LocalNz; k++) {
        // Calculate flux between j and j+1
        int kp = (k + 1) % mesh->LocalNz;
        int km = (k - 1 + mesh->LocalNz) % mesh->LocalNz;

        BoutReal coef =
            0.5
            * (g_23c(i, j, k) / SQ(Jc(i, j, k) * Bxyc(i, j, k))
               + g_23up(i, j + 1, k) / SQ(Jup(i, j + 1, k) * Bxyup(i, j + 1, k)));

        // Calculate Z derivative at y boundary
        BoutReal dfdz =
            0.5 * (fc(i, j, kp) - fc(i, j, km) + fup(i, j + 1, kp) - fup(i, j + 1, km))
            / (dzc(i, j, k) + dzup(i, j + 1, k));

        // Y derivative
        BoutReal dfdy =
            2. * (fup(i, j + 1, k) - fc(i, j, k)) / (dyup(i, j + 1, k) + dyc(i, j, k));

        BoutReal fout =
            0.25 * (ac(i, j, k) + aup(i, j + 1, k))
            * (Jc(i, j, k) * g23c(i, j, k) + Jup(i, j + 1, k) * g23up(i, j + 1, k))
            * (dfdz - coef * dfdy);

        yzresult(i, j, k) = fout / (dyc(i, j, k) * Jc(i, j, k));

        // Calculate flux between j and j-1
        coef =
            0.5
            * (g_23c(i, j, k) / SQ(Jc(i, j, k) * Bxyc(i, j, k))
               + g_23down(i, j - 1, k) / SQ(Jdown(i, j - 1, k) * Bxydown(i, j - 1, k)));

        dfdz = 0.5
               * (fc(i, j, kp) - fc(i, j, km) + fdown(i, j - 1, kp) - fdown(i, j - 1, km))
               / (dzc(i, j, k) + dzdown(i, j - 1, k));

        dfdy = 2. * (fc(i, j, k) - fdown(i, j - 1, k))
               / (dyc(i, j, k) + dydown(i, j - 1, k));

        fout = 0.25 * (ac(i, j, k) + adown(i, j - 1, k))
               * (Jc(i, j, k) * g23c(i, j, k) + Jdown(i, j - 1, k) * g23down(i, j - 1, k))
               * (dfdz - coef * dfdy);

        yzresult(i, j, k) -= fout / (dyc(i, j, k) * Jc(i, j, k));

        // Flow will be positive in the positive coordinate direction
        flow_ylow(i, j, k) = -1.0 * fout * coord->dx(i, j) * coord->dz(i, j);
      }
    }
  }

  // Z flux

  for (int i = mesh->xstart; i <= mesh->xend; i++) {
    for (int j = mesh->ystart; j <= mesh->yend; j++) {
      for (int k = 0; k < mesh->LocalNz; k++) {
        // Calculate flux between k and k+1
        int kp = (k + 1) % mesh->LocalNz;

        // Coefficient in front of df/dy term
        BoutReal coef = g_23c(i, j, k)
                        / (dyup(i, j + 1, k) + 2. * dyc(i, j, k) + dydown(i, j - 1, k))
                        / SQ(Jc(i, j, k) * Bxyc(i, j, k));

        BoutReal fout =
            0.25 * (ac(i, j, k) + ac(i, j, kp))
            * (Jc(i, j, k) * coord->g33(i, j, k) + Jc(i, j, kp) * coord->g33(i, j, kp))
            * ( // df/dz
                (fc(i, j, kp) - fc(i, j, k)) / dzc(i, j, k)
                // - g_yz * df/dy / SQ(J*B)
                - coef
                      * (fup(i, j + 1, k) + fup(i, j + 1, kp) - fdown(i, j - 1, k)
                         - fdown(i, j - 1, kp)));

        yzresult(i, j, k) += fout / (Jc(i, j, k) * dzc(i, j, k));
        yzresult(i, j, kp) -= fout / (Jc(i, j, kp) * dzc(i, j, kp));
      }
    }
  }
  // Check if we need to transform back
  if (f.hasParallelSlices() && a.hasParallelSlices()) {
    result += yzresult;
  } else {
    result += fromFieldAligned(yzresult);
    flow_ylow = fromFieldAligned(flow_ylow);
  }

  return result;
}
=======
const Field3D Div_n_g_bxGrad_f_B_XZ(const Field3D &n, const Field3D &g, const Field3D &f, 
                                    bool bndry_flux, bool positive) {
  Field3D result{0.0};

  Coordinates *coord = mesh->getCoordinates();
  
  //////////////////////////////////////////
  // X-Z advection.
  //
  //             Z
  //             |
  //
  //    fmp --- vU --- fpp
  //     |      nU      |
  //     |               |
  //    vL nL        nR vR    -> X
  //     |               |
  //     |      nD       |
  //    fmm --- vD --- fpm
  //

  int nz = mesh->LocalNz;
  for (int i = mesh->xstart; i <= mesh->xend; i++) {
    for (int j = mesh->ystart; j <= mesh->yend; j++) {
      for (int k = 0; k < nz; k++) {
        int kp = (k + 1) % nz;
        int kpp = (kp + 1) % nz;
        int km = (k - 1 + nz) % nz;
        int kmm = (km - 1 + nz) % nz;

        // 1) Interpolate stream function f onto corners fmp, fpp, fpm

        BoutReal fmm = 0.25 * (f(i, j, k) + f(i - 1, j, k) + f(i, j, km) +
                               f(i - 1, j, km));
        BoutReal fmp = 0.25 * (f(i, j, k) + f(i, j, kp) + f(i - 1, j, k) +
                               f(i - 1, j, kp)); // 2nd order accurate
        BoutReal fpp = 0.25 * (f(i, j, k) + f(i, j, kp) + f(i + 1, j, k) +
                               f(i + 1, j, kp));
        BoutReal fpm = 0.25 * (f(i, j, k) + f(i + 1, j, k) + f(i, j, km) +
                               f(i + 1, j, km));

        // 2) Calculate velocities on cell faces

        BoutReal vU = coord->J(i, j) * (fmp - fpp) / coord->dx(i, j); // -J*df/dx
        BoutReal vD = coord->J(i, j) * (fmm - fpm) / coord->dx(i, j); // -J*df/dx

        BoutReal vR = 0.5 * (coord->J(i, j) + coord->J(i + 1, j)) * (fpp - fpm) /
                      coord->dz(i, j); // J*df/dz
        BoutReal vL = 0.5 * (coord->J(i, j) + coord->J(i - 1, j)) * (fmp - fmm) /
                      coord->dz(i, j); // J*df/dz

        // 3) Calculate g on cell faces

        BoutReal gU = 0.5 * (g(i, j, kp) + g(i, j, k));
        BoutReal gD = 0.5 * (g(i, j, km) + g(i, j, k));
        BoutReal gR = 0.5 * (g(i + 1, j, k) + g(i, j, k));
        BoutReal gL = 0.5 * (g(i - 1, j, k) + g(i, j, k));

        // 4) Calculate n on the cell faces. The sign of the
        //    velocity determines which side is used.

        // X direction
        Stencil1D s;
        s.c = n(i, j, k);
        s.m = n(i - 1, j, k);
        s.mm = n(i - 2, j, k);
        s.p = n(i + 1, j, k);
        s.pp = n(i + 2, j, k);

        MC(s, coord->dx(i, j));
        
        // Right side
        if ((i == mesh->xend) && (mesh->lastX())) {
          // At right boundary in X

          if (bndry_flux) {
            BoutReal flux;
            if (vR > 0.0) {
              // Flux to boundary
              flux = vR * s.R * gR;
            } else {
              // Flux in from boundary
              flux = vR * 0.5 * (n(i + 1, j, k) + n(i, j, k)) * gR;
            }

            result(i, j, k) += flux / (coord->dx(i, j) * coord->J(i, j));
            result(i + 1, j, k) -=
                flux / (coord->dx(i + 1, j) * coord->J(i + 1, j));
          }
        } else {
          // Not at a boundary
          if (vR > 0.0) {
            // Flux out into next cell
            BoutReal flux = vR * s.R * gR;
            result(i, j, k) += flux / (coord->dx(i, j) * coord->J(i, j));
            result(i + 1, j, k) -=
                flux / (coord->dx(i + 1, j) * coord->J(i + 1, j));
          }
        }

        // Left side

        if ((i == mesh->xstart) && (mesh->firstX())) {
          // At left boundary in X

          if (bndry_flux) {
            BoutReal flux;

            if (vL < 0.0) {
              // Flux to boundary
              flux = vL * s.L * gL;

            } else {
              // Flux in from boundary
              flux = vL * 0.5 * (n(i - 1, j, k) + n(i, j, k)) * gL;
            }
            result(i, j, k) -= flux / (coord->dx(i, j) * coord->J(i, j));
            result(i - 1, j, k) +=
                flux / (coord->dx(i - 1, j) * coord->J(i - 1, j));
          }
        } else {
          // Not at a boundary

          if (vL < 0.0) {
            BoutReal flux = vL * s.L * gL;
            result(i, j, k) -= flux / (coord->dx(i, j) * coord->J(i, j));
            result(i - 1, j, k) +=
                flux / (coord->dx(i - 1, j) * coord->J(i - 1, j));
          }
        }

        /// NOTE: Need to communicate fluxes

        // Z direction
        s.m = n(i, j, km);
        s.mm = n(i, j, kmm);
        s.p = n(i, j, kp);
        s.pp = n(i, j, kpp);

        MC(s, coord->dz(i, j));

        if (vU > 0.0) {
          BoutReal flux = vU * s.R * gU/ (coord->J(i, j) * coord->dz(i, j));
          result(i, j, k) += flux;
          result(i, j, kp) -= flux;
        }
        if (vD < 0.0) {
          BoutReal flux = vD * s.L * gD / (coord->J(i, j) * coord->dz(i, j));
          result(i, j, k) -= flux;
          result(i, j, km) += flux;
        }
      }
    }
  }
  FV::communicateFluxes(result);
  return result;
}
>>>>>>> 784d6216
<|MERGE_RESOLUTION|>--- conflicted
+++ resolved
@@ -1143,7 +1143,6 @@
   return result;
 }
 
-<<<<<<< HEAD
 const Field3D Div_a_Grad_perp_flows(const Field3D& a, const Field3D& f,
                               Field3D &flow_xlow, 
                               Field3D &flow_ylow) {
@@ -1372,7 +1371,7 @@
 
   return result;
 }
-=======
+
 const Field3D Div_n_g_bxGrad_f_B_XZ(const Field3D &n, const Field3D &g, const Field3D &f, 
                                     bool bndry_flux, bool positive) {
   Field3D result{0.0};
@@ -1529,5 +1528,4 @@
   }
   FV::communicateFluxes(result);
   return result;
-}
->>>>>>> 784d6216
+}