--- conflicted
+++ resolved
@@ -30,16 +30,12 @@
                    .doc("Evolve the logarithm of energy?")
                    .withDefault<bool>(false);
 
-<<<<<<< HEAD
-  density_floor = options["density_floor"].doc("Minimum density floor").withDefault(1e-5);
+  density_floor = options["density_floor"].doc("Minimum density floor").withDefault(1e-7);
 
   conduction_collisions_mode = options["conduction_collisions_mode"]
       .doc("Can be multispecies: all collisions, or braginskii: self collisions and ie")
       .withDefault<std::string>("multispecies");
 
-=======
-  density_floor = options["density_floor"].doc("Minimum density floor").withDefault(1e-7);
->>>>>>> a33e1ba0
   if (evolve_log) {
     // Evolve logarithm of energy
     solver->add(logE, std::string("logE") + name);
