
#include <bout/constants.hxx>
#include <bout/fv_ops.hxx>
#include <bout/field_factory.hxx>
#include <bout/derivs.hxx>
#include <bout/difops.hxx>
#include <bout/output_bout_types.hxx>
#include <bout/initialprofiles.hxx>
#include <bout/invert_pardiv.hxx>

#include "../include/div_ops.hxx"
#include "../include/evolve_pressure.hxx"
#include "../include/hermes_utils.hxx"
#include "../include/hermes_build_config.hxx"

using bout::globals::mesh;

EvolvePressure::EvolvePressure(std::string name, Options& alloptions, Solver* solver)
    : name(name) {
  AUTO_TRACE();

  auto& options = alloptions[name];

  evolve_log = options["evolve_log"].doc("Evolve the logarithm of pressure?").withDefault<bool>(false);

  density_floor = options["density_floor"].doc("Minimum density floor").withDefault(1e-5);

  low_n_diffuse_perp = options["low_n_diffuse_perp"]
                           .doc("Perpendicular diffusion at low density")
                           .withDefault<bool>(false);

  temperature_floor = options["temperature_floor"].doc("Low temperature scale for low_T_diffuse_perp")
    .withDefault<BoutReal>(0.1) / get<BoutReal>(alloptions["units"]["eV"]);

  low_T_diffuse_perp = options["low_T_diffuse_perp"].doc("Add cross-field diffusion at low temperature?")
    .withDefault<bool>(false);

  pressure_floor = density_floor * (1./get<BoutReal>(alloptions["units"]["eV"]));

  low_p_diffuse_perp = options["low_p_diffuse_perp"]
                           .doc("Perpendicular diffusion at low pressure")
                           .withDefault<bool>(false);

  conduction_collisions_mode = options["conduction_collisions_mode"]
      .doc("Can be legacy: all collisions, or braginskii: self collisions and ie")
      .withDefault<std::string>("legacy");

  if (evolve_log) {
    // Evolve logarithm of pressure
    solver->add(logP, std::string("logP") + name);
    // Save the pressure to the restart file
    // so the simulation can be restarted evolving pressure
    //get_restart_datafile()->addOnce(P, std::string("P") + name);

    if (!alloptions["hermes"]["restarting"]) {
      // Set logN from N input options
      initial_profile(std::string("P") + name, P);
      logP = log(P);
    } else {
      // Ignore these settings
      Options::root()[std::string("P") + name].setConditionallyUsed();
    }
  } else {
    // Evolve the pressure in time
    solver->add(P, std::string("P") + name);
  }

  bndry_flux = options["bndry_flux"]
                   .doc("Allow flows through radial boundaries")
                   .withDefault<bool>(true);

  poloidal_flows =
      options["poloidal_flows"].doc("Include poloidal ExB flow").withDefault<bool>(true);

  thermal_conduction = options["thermal_conduction"]
                           .doc("Include parallel heat conduction?")
                           .withDefault<bool>(true);

  // This is consistent with Bragkinskii definition of kappa and tau_e but with the sqrt(2) 
  // moved into the kappa so that the collision time is consistent with Fitzpatrick.
  kappa_coefficient = options["kappa_coefficient"]
    .doc("Numerical coefficient in parallel heat conduction. Default is 3.16/sqrt(2) for electrons, 3.9 otherwise")
    .withDefault((name == "e") ? 3.16/sqrt(2) : 3.9);

  kappa_limit_alpha = options["kappa_limit_alpha"]
    .doc("Flux limiter factor. < 0 means no limit. Typical is 0.2 for electrons, 1 for ions.")
    .withDefault(-1.0);

  p_div_v = options["p_div_v"]
                .doc("Use p*Div(v) form? Default, false => v * Grad(p) form")
                .withDefault<bool>(false);

  hyper_z = options["hyper_z"].doc("Hyper-diffusion in Z").withDefault(-1.0);

  hyper_z_T = options["hyper_z_T"]
    .doc("4th-order dissipation of temperature")
    .withDefault<BoutReal>(-1.0);

  diagnose = options["diagnose"]
    .doc("Save additional output diagnostics")
    .withDefault<bool>(false);

  enable_precon = options["precondition"]
    .doc("Enable preconditioner? (Note: solver may not use it)")
    .withDefault<bool>(true);

  const Options& units = alloptions["units"];
  const BoutReal Nnorm = units["inv_meters_cubed"];
  const BoutReal Tnorm = units["eV"];
  const BoutReal Omega_ci = 1. / units["seconds"].as<BoutReal>();

  auto& p_options = alloptions[std::string("P") + name];
  source_normalisation = SI::qe * Nnorm * Tnorm * Omega_ci;   // [Pa/s] or [W/m^3] if converted to energy
  time_normalisation = 1./Omega_ci;   // [s]
  
  // Try to read the pressure source from the mesh
  // Units of Pascals per second
  source = 0.0;
  mesh->get(source, std::string("P") + name + "_src");
  // Allow the user to override the source
  source = p_options["source"]
               .doc(std::string("Source term in ddt(P") + name
                    + std::string("). Units [Pa/s], note P = 2/3 E"))
               .withDefault(source)
           / (source_normalisation);

  source_time_dependent = p_options["source_time_dependent"]
    .doc("Use a time-dependent source?")
    .withDefault<bool>(false);

  // If time dependent, parse the function with respect to time from the input file
  if (source_time_dependent) {
    auto str = p_options["source_prefactor"]
      .doc("Time-dependent function of multiplier on ddt(P" + name + std::string(") source."))
      .as<std::string>();
      source_prefactor_function = FieldFactory::get()->parse(str, &p_options);
  }


  if (p_options["source_only_in_core"]
      .doc("Zero the source outside the closed field-line region?")
      .withDefault<bool>(false)) {
    for (int x = mesh->xstart; x <= mesh->xend; x++) {
      if (!mesh->periodicY(x)) {
        // Not periodic, so not in core
        for (int y = mesh->ystart; y <= mesh->yend; y++) {
          for (int z = mesh->zstart; z <= mesh->zend; z++) {
            source(x, y, z) = 0.0;
          }
        }
      }
    }
  }

  neumann_boundary_average_z = p_options["neumann_boundary_average_z"]
    .doc("Apply neumann boundary with Z average?")
    .withDefault<bool>(false);

  numerical_viscous_heating = options["numerical_viscous_heating"]
    .doc("Include heating due to numerical viscosity?")
    .withDefault<bool>(false);

  if (numerical_viscous_heating) {
    fix_momentum_boundary_flux = options["fix_momentum_boundary_flux"]
      .doc("Fix Y boundary momentum flux to boundary midpoint value?")
      .withDefault<bool>(false);
  }
}

void EvolvePressure::transform(Options& state) {
  AUTO_TRACE();

  if (evolve_log) {
    // Evolving logP, but most calculations use P
    P = exp(logP);
  }

  mesh->communicate(P);

  if (neumann_boundary_average_z) {
    // Take Z (usually toroidal) average and apply as X (radial) boundary condition
    if (mesh->firstX()) {
      for (int j = mesh->ystart; j <= mesh->yend; j++) {
        BoutReal Pavg = 0.0; // Average P in Z
        for (int k = 0; k < mesh->LocalNz; k++) {
          Pavg += P(mesh->xstart, j, k);
        }
        Pavg /= mesh->LocalNz;

        // Apply boundary condition
        for (int k = 0; k < mesh->LocalNz; k++) {
          P(mesh->xstart - 1, j, k) = 2. * Pavg - P(mesh->xstart, j, k);
          P(mesh->xstart - 2, j, k) = P(mesh->xstart - 1, j, k);
        }
      }
    }

    if (mesh->lastX()) {
      for (int j = mesh->ystart; j <= mesh->yend; j++) {
        BoutReal Pavg = 0.0; // Average P in Z
        for (int k = 0; k < mesh->LocalNz; k++) {
          Pavg += P(mesh->xend, j, k);
        }
        Pavg /= mesh->LocalNz;

        for (int k = 0; k < mesh->LocalNz; k++) {
          P(mesh->xend + 1, j, k) = 2. * Pavg - P(mesh->xend, j, k);
          P(mesh->xend + 2, j, k) = P(mesh->xend + 1, j, k);
        }
      }
    }
  }

  auto& species = state["species"][name];

  // Calculate temperature
  // Not using density boundary condition
  N = getNoBoundary<Field3D>(species["density"]);

  Field3D Pfloor = floor(P, 0.0);
  T = Pfloor / floor(N, density_floor);
  Pfloor = N * T; // Ensure consistency

  set(species["pressure"], Pfloor);
  set(species["temperature"], T);
}

void EvolvePressure::finally(const Options& state) {
  AUTO_TRACE();

  /// Get the section containing this species
  const auto& species = state["species"][name];

  // Get updated pressure and temperature with boundary conditions
  // Note: Retain pressures which fall below zero
  P.clearParallelSlices();
  P.setBoundaryTo(get<Field3D>(species["pressure"]));
  Field3D Pfloor = floor(P, 0.0); // Restricted to never go below zero

  T = get<Field3D>(species["temperature"]);
  N = get<Field3D>(species["density"]);
  
  Coordinates* coord = mesh->getCoordinates();

  if (species.isSet("charge") and (fabs(get<BoutReal>(species["charge"])) > 1e-5) and
      state.isSection("fields") and state["fields"].isSet("phi")) {
    // Electrostatic potential set and species is charged -> include ExB flow

    Field3D phi = get<Field3D>(state["fields"]["phi"]);

    ddt(P) = -Div_n_bxGrad_f_B_XPPM(P, phi, bndry_flux, poloidal_flows, true);
  } else {
    ddt(P) = 0.0;
  }

  if (species.isSet("velocity")) {
    Field3D V = get<Field3D>(species["velocity"]);

    // Typical wave speed used for numerical diffusion
    Field3D fastest_wave;
    if (state.isSet("fastest_wave")) {
      fastest_wave = get<Field3D>(state["fastest_wave"]);
    } else {
      BoutReal AA = get<BoutReal>(species["AA"]);
      fastest_wave = sqrt(T / AA);
    }

    if (p_div_v) {
      // Use the P * Div(V) form
      ddt(P) -= FV::Div_par_mod<hermes::Limiter>(P, V, fastest_wave, flow_ylow);

      // Work done. This balances energetically a term in the momentum equation
      ddt(P) -= (2. / 3) * Pfloor * Div_par(V);

    } else {
      // Use V * Grad(P) form
      // Note: A mixed form has been tried (on 1D neon example)
      //       -(4/3)*FV::Div_par(P,V) + (1/3)*(V * Grad_par(P) - P * Div_par(V))
      //       Caused heating of charged species near sheath like p_div_v
      ddt(P) -= (5. / 3) * FV::Div_par_mod<hermes::Limiter>(P, V, fastest_wave, flow_ylow);

      ddt(P) += (2. / 3) * V * Grad_par(P);
    }
    flow_ylow *= 5. / 2; // Energy flow

    if (state.isSection("fields") and state["fields"].isSet("Apar_flutter")) {
      // Magnetic flutter term
      const Field3D Apar_flutter = get<Field3D>(state["fields"]["Apar_flutter"]);
      ddt(P) -= (5. / 3) * Div_n_g_bxGrad_f_B_XZ(P, V, -Apar_flutter);
      ddt(P) += (2. / 3) * V * bracket(P, Apar_flutter, BRACKET_ARAKAWA);
    }

    if (numerical_viscous_heating || diagnose) {
      // Viscous heating coming from numerical viscosity
      Field3D Nlim = floor(N, density_floor);
      const BoutReal AA = get<BoutReal>(species["AA"]); // Atomic mass
      Sp_nvh = (2. / 3) * AA * FV::Div_par_fvv_heating(Nlim, V, fastest_wave, flow_ylow_kinetic, fix_momentum_boundary_flux);
      flow_ylow_kinetic *= AA;
      flow_ylow += flow_ylow_kinetic;
      if (numerical_viscous_heating) {
        ddt(P) += Sp_nvh;
      }
    }
  }

  if (species.isSet("low_n_coeff")) {
    // Low density parallel diffusion
    Field3D low_n_coeff = get<Field3D>(species["low_n_coeff"]);
    ddt(P) += FV::Div_par_K_Grad_par(low_n_coeff * T, N) + FV::Div_par_K_Grad_par(low_n_coeff, P);
  }

  if (low_n_diffuse_perp) {
    ddt(P) += Div_Perp_Lap_FV_Index(density_floor / floor(N, 1e-3 * density_floor), P, true);
  }

  if (low_T_diffuse_perp) {
    ddt(P) += 1e-4 * Div_Perp_Lap_FV_Index(floor(temperature_floor / floor(T, 1e-3 * temperature_floor) - 1.0, 0.0),
                                           T, false);
  }

  if (low_p_diffuse_perp) {
    Field3D Plim = floor(P, 1e-3 * pressure_floor);
    ddt(P) += Div_Perp_Lap_FV_Index(pressure_floor / Plim, P, true);
  }

  // Parallel heat conduction
  if (thermal_conduction) {

    // Collisionality
    // Braginskii mode: plasma - self collisions and ei, neutrals - CX, IZ
    if (collision_names.empty()) {     /// Calculate only once - at the beginning

      if (conduction_collisions_mode == "braginskii") {
        for (const auto& collision : species["collision_frequencies"].getChildren()) {

          std::string collision_name = collision.second.name();

          if (identifySpeciesType(species.name()) == "neutral") {
            if (/// Charge exchange
                (collisionSpeciesMatch(    
                  collision_name, species.name(), "+", "cx", "partial")) or
                /// Ionisation
                (collisionSpeciesMatch(    
                  collision_name, species.name(), "+", "iz", "partial"))) {
                    collision_names.push_back(collision_name);
                  }

          } else if (identifySpeciesType(species.name()) == "electron") {
            if (/// Electron-electron collisions
                (collisionSpeciesMatch(    
                  collision_name, species.name(), "e", "coll", "exact"))) {
                    collision_names.push_back(collision_name);
                  }

          } else if (identifySpeciesType(species.name()) == "ion") {
            if (/// Self-collisions
                (collisionSpeciesMatch(    
                  collision_name, species.name(), species.name(), "coll", "exact"))) {
                    collision_names.push_back(collision_name);
                  }
          }
          
        }
      // Legacy mode: all collisions and CX are included
      } else if (conduction_collisions_mode == "legacy") {
        for (const auto& collision : species["collision_frequencies"].getChildren()) {

          std::string collision_name = collision.second.name();

          if (/// Charge exchange
              (collisionSpeciesMatch(    
                collision_name, species.name(), "", "cx", "partial")) or
              /// Any collision (en, in, ee, ii, nn)
              (collisionSpeciesMatch(    
                collision_name, species.name(), "", "coll", "partial"))) {
                  collision_names.push_back(collision_name);
                }
        }
        
      } else {
        throw BoutException("\tconduction_collisions_mode for {:s} must be either legacy or braginskii", species.name());
      }

      /// Write chosen collisions to log file
      output_info.write("\t{:s} conduction collisionality mode: '{:s}' using ",
                      species.name(), conduction_collisions_mode);
      for (const auto& collision : collision_names) {        
        output_info.write("{:s} ", collision);
      }

      output_info.write("\n");

      }

    /// Collect the collisionalities based on list of names
    nu = 0;
    for (const auto& collision_name : collision_names) {
      nu += GET_VALUE(Field3D, species["collision_frequencies"][collision_name]);
    }


        // Calculate ion collision times
    const Field3D tau = 1. / floor(nu, 1e-10);
    const BoutReal AA = get<BoutReal>(species["AA"]); // Atomic mass

    // Parallel heat conduction
    // Braginskii expression for parallel conduction
    // kappa ~ n * v_th^2 * tau
    //
    // Note: Coefficient is slightly different for electrons (3.16) and ions (3.9)
    kappa_par = kappa_coefficient * Pfloor * tau / AA;

    if (kappa_limit_alpha > 0.0) {
      /*
       * Flux limiter, as used in SOLPS.
       *
       * Calculate the heat flux from Spitzer-Harm and flux limit
       *
       * Typical value of alpha ~ 0.2 for electrons
       *
       * R.Schneider et al. Contrib. Plasma Phys. 46, No. 1-2, 3 – 191 (2006)
       * DOI 10.1002/ctpp.200610001
       */

      // Spitzer-Harm heat flux
      Field3D q_SH = kappa_par * Grad_par(T);
      // Free-streaming flux
      Field3D q_fl = kappa_limit_alpha * N * T * sqrt(T / AA);

      // This results in a harmonic average of the heat fluxes
      kappa_par = kappa_par / (1. + abs(q_SH / floor(q_fl, 1e-10)));

      // Values of kappa on cell boundaries are needed for fluxes
      mesh->communicate(kappa_par);
    }

    for (RangeIterator r = mesh->iterateBndryLowerY(); !r.isDone(); r++) {
      for (int jz = 0; jz < mesh->LocalNz; jz++) {
        auto i = indexAt(kappa_par, r.ind, mesh->ystart, jz);
        auto im = i.ym();
        kappa_par[im] = kappa_par[i];
      }
    }
    for (RangeIterator r = mesh->iterateBndryUpperY(); !r.isDone(); r++) {
      for (int jz = 0; jz < mesh->LocalNz; jz++) {
        auto i = indexAt(kappa_par, r.ind, mesh->yend, jz);
        auto ip = i.yp();
        kappa_par[ip] = kappa_par[i];
      }
    }

    // Note: Flux through boundary turned off, because sheath heat flux
    // is calculated and removed separately
    flow_ylow_conduction;
    ddt(P) += (2. / 3) * Div_par_K_Grad_par_mod(kappa_par, T, flow_ylow_conduction, false);
    flow_ylow += flow_ylow_conduction;

    if (state.isSection("fields") and state["fields"].isSet("Apar_flutter")) {
      // Magnetic flutter term. The operator splits into 4 pieces:
      // Div(k b b.Grad(T)) = Div(k b0 b0.Grad(T)) + Div(k d0 db.Grad(T))
      //                    + Div(k db b0.Grad(T)) + Div(k db db.Grad(T))
      // The first term is already calculated above.
      // Here we add the terms containing db
      const Field3D Apar_flutter = get<Field3D>(state["fields"]["Apar_flutter"]);
      Field3D db_dot_T = bracket(T, Apar_flutter, BRACKET_ARAKAWA);
      Field3D b0_dot_T = Grad_par(T);
      mesh->communicate(db_dot_T, b0_dot_T);
      ddt(P) += (2. / 3) * (Div_par(kappa_par * db_dot_T) -
                            Div_n_g_bxGrad_f_B_XZ(kappa_par, db_dot_T + b0_dot_T, Apar_flutter));
    }
  }

  if (hyper_z > 0.) {
    ddt(P) -= hyper_z * D4DZ4_Index(P);
  }

  if (hyper_z_T > 0.) {
    ddt(P) -= hyper_z_T * D4DZ4_Index(T);
  }

  //////////////////////
  // Other sources

  if (source_time_dependent) {
    // Evaluate the source_prefactor function at the current time in seconds and scale source with it
    BoutReal time = get<BoutReal>(state["time"]);
    BoutReal source_prefactor = source_prefactor_function ->generate(bout::generator::Context().set("x",0,"y",0,"z",0,"t",time*time_normalisation));
    final_source = source * source_prefactor;
  } else {
    final_source = source;
  }

  Sp = final_source;
  if (species.isSet("energy_source")) {
    Sp += (2. / 3) * get<Field3D>(species["energy_source"]); // For diagnostic output
  }
#if CHECKLEVEL >= 1
  if (species.isSet("pressure_source")) {
    throw BoutException("Components must evolve `energy_source` rather then `pressure_source`");
  }
#endif
  ddt(P) += Sp;

  // Term to force evolved P towards N * T
  // This is active when P < 0 or when N < density_floor
  ddt(P) += N * T - P;

  // Scale time derivatives
  if (state.isSet("scale_timederivs")) {
    ddt(P) *= get<Field3D>(state["scale_timederivs"]);
  }

  if (evolve_log) {
    ddt(logP) = ddt(P) / P;
  }

#if CHECKLEVEL >= 1
  for (auto& i : P.getRegion("RGN_NOBNDRY")) {
    if (!std::isfinite(ddt(P)[i])) {
      throw BoutException("ddt(P{}) non-finite at {}. Sp={}\n", name, i, Sp[i]);
    }
  }
#endif

  if (diagnose) {
    // Save flows of energy if they are set

    if (species.isSet("energy_flow_xlow")) {
      flow_xlow = get<Field3D>(species["energy_flow_xlow"]);
    }
    if (species.isSet("energy_flow_ylow")) {
      flow_ylow += get<Field3D>(species["energy_flow_ylow"]);
    }
  }
}

void EvolvePressure::outputVars(Options& state) {
  AUTO_TRACE();
  // Normalisations
  auto Nnorm = get<BoutReal>(state["Nnorm"]);
  auto Tnorm = get<BoutReal>(state["Tnorm"]);
  auto Omega_ci = get<BoutReal>(state["Omega_ci"]);
  auto rho_s0 = get<BoutReal>(state["rho_s0"]);

  BoutReal Pnorm = SI::qe * Tnorm * Nnorm; // Pressure normalisation

  if (evolve_log) {
    state[std::string("P") + name].force(P);
  }

  state[std::string("P") + name].setAttributes({{"time_dimension", "t"},
                                                {"units", "Pa"},
                                                {"conversion", Pnorm},
                                                {"standard_name", "pressure"},
                                                {"long_name", name + " pressure"},
                                                {"species", name},
                                                {"source", "evolve_pressure"}});

  if (diagnose) {
    if (thermal_conduction) {
      set_with_attrs(state[std::string("kappa_par_") + name], kappa_par,
                     {{"time_dimension", "t"},
                      {"units", "W / m / eV"},
                      {"conversion", (Pnorm * Omega_ci * SQ(rho_s0) )/ Tnorm},
                      {"long_name", name + " heat conduction coefficient"},
                      {"species", name},
                      {"source", "evolve_pressure"}});
                      
      set_with_attrs(state[std::string("K") + name + std::string("_cond")], nu,
                     {{"time_dimension", "t"},
                      {"units", "s^-1"},
                      {"conversion", Omega_ci},
                      {"long_name", "collision frequency for conduction"},
                      {"species", name},
                      {"source", "evolve_pressure"}});

    }
    set_with_attrs(state[std::string("T") + name], T,
                   {{"time_dimension", "t"},
                    {"units", "eV"},
                    {"conversion", Tnorm},
                    {"standard_name", "temperature"},
                    {"long_name", name + " temperature"},
                    {"species", name},
                    {"source", "evolve_pressure"}});

    set_with_attrs(state[std::string("ddt(P") + name + std::string(")")], ddt(P),
                   {{"time_dimension", "t"},
                    {"units", "Pa s^-1"},
                    {"conversion", Pnorm * Omega_ci},
                    {"long_name", std::string("Rate of change of ") + name + " pressure"},
                    {"species", name},
                    {"source", "evolve_pressure"}});

    set_with_attrs(state[std::string("SP") + name], Sp,
                   {{"time_dimension", "t"},
                    {"units", "Pa s^-1"},
                    {"conversion", Pnorm * Omega_ci},
                    {"standard_name", "pressure source"},
                    {"long_name", name + " pressure source"},
                    {"species", name},
                    {"source", "evolve_pressure"}});

    set_with_attrs(state[std::string("P") + name + std::string("_src")], final_source,
                   {{"time_dimension", "t"},
                    {"units", "Pa s^-1"},
                    {"conversion", Pnorm * Omega_ci},
                    {"standard_name", "pressure source"},
                    {"long_name", name + " pressure source"},
                    {"species", name},
                    {"source", "evolve_pressure"}});

    if (flow_xlow.isAllocated()) {
      set_with_attrs(state[fmt::format("ef{}_tot_xlow", name)], flow_xlow,
                   {{"time_dimension", "t"},
                    {"units", "W"},
                    {"conversion", rho_s0 * SQ(rho_s0) * Pnorm * Omega_ci},
                    {"standard_name", "power"},
                    {"long_name", name + " power through X cell face. Note: May be incomplete."},
                    {"species", name},
                    {"source", "evolve_pressure"}});
    }
    if (flow_ylow.isAllocated()) {
      set_with_attrs(state[fmt::format("ef{}_tot_ylow", name)], flow_ylow,
                   {{"time_dimension", "t"},
                    {"units", "W"},
                    {"conversion", rho_s0 * SQ(rho_s0) * Pnorm * Omega_ci},
                    {"standard_name", "power"},
                    {"long_name", name + " power through Y cell face. Note: May be incomplete."},
                    {"species", name},
                    {"source", "evolve_pressure"}});
                    
<<<<<<< HEAD
      set_with_attrs(state[std::string("ConductionFlow_") + name + std::string("_ylow")], flow_ylow_conduction,
=======
      set_with_attrs(state[fmt::format("ef{}_cond_ylow", name)], flow_ylow_conduction,
>>>>>>> 6a0a2de8
                   {{"time_dimension", "t"},
                    {"units", "W"},
                    {"conversion", rho_s0 * SQ(rho_s0) * Pnorm * Omega_ci},
                    {"standard_name", "power"},
                    {"long_name", name + " conduction through Y cell face. Note: May be incomplete."},
                    {"species", name},
                    {"source", "evolve_pressure"}});

<<<<<<< HEAD
      set_with_attrs(state[std::string("KineticFlow_") + name + std::string("_ylow")], flow_ylow_kinetic,
=======
      set_with_attrs(state[fmt::format("ef{}_kin_ylow", name)], flow_ylow_kinetic,
>>>>>>> 6a0a2de8
                   {{"time_dimension", "t"},
                    {"units", "W"},
                    {"conversion", rho_s0 * SQ(rho_s0) * Pnorm * Omega_ci},
                    {"standard_name", "power"},
                    {"long_name", name + " kinetic energy flow through Y cell face. Note: May be incomplete."},
                    {"species", name},
                    {"source", "evolve_pressure"}});
    }

    if (numerical_viscous_heating) {
<<<<<<< HEAD
      set_with_attrs(state[std::string("SP") + name + std::string("_nvh")], Sp_nvh,
                   {{"time_dimension", "t"},
                    {"units", "Pa s^-1"},
                    {"conversion", Pnorm * Omega_ci},
                    {"standard_name", "pressure source"},
                    {"long_name", name + " pressure source from numerical viscous heating"},
=======
      set_with_attrs(state[std::string("E") + name + std::string("_nvh")], Sp_nvh * 3/.2,
                   {{"time_dimension", "t"},
                    {"units", "W"},
                    {"conversion", Pnorm * Omega_ci},
                    {"standard_name", "energy source"},
                    {"long_name", name + " energy source from numerical viscous heating"},
>>>>>>> 6a0a2de8
                    {"species", name},
                    {"source", "evolve_pressure"}});
    }
  }
}

void EvolvePressure::precon(const Options &state, BoutReal gamma) {
  if (!(enable_precon and thermal_conduction)) {
    return; // Disabled
  }

  static std::unique_ptr<InvertParDiv> inv;
  if (!inv) {
    // Initialise parallel inversion class
    inv = InvertParDiv::create();
    inv->setCoefA(1.0);
  }
  const auto& species = state["species"][name];
  const Field3D N = get<Field3D>(species["density"]);

  // Set the coefficient in Div_par( B * Grad_par )
  Field3D coef = -(2. / 3) * gamma * kappa_par / floor(N, density_floor);

  if (state.isSet("scale_timederivs")) {
    coef *= get<Field3D>(state["scale_timederivs"]);
  }

  inv->setCoefB(coef);
  Field3D dT = ddt(P);
  dT.applyBoundary("neumann");
  ddt(P) = inv->solve(dT);
}<|MERGE_RESOLUTION|>--- conflicted
+++ resolved
@@ -630,11 +630,7 @@
                     {"species", name},
                     {"source", "evolve_pressure"}});
                     
-<<<<<<< HEAD
-      set_with_attrs(state[std::string("ConductionFlow_") + name + std::string("_ylow")], flow_ylow_conduction,
-=======
       set_with_attrs(state[fmt::format("ef{}_cond_ylow", name)], flow_ylow_conduction,
->>>>>>> 6a0a2de8
                    {{"time_dimension", "t"},
                     {"units", "W"},
                     {"conversion", rho_s0 * SQ(rho_s0) * Pnorm * Omega_ci},
@@ -643,11 +639,7 @@
                     {"species", name},
                     {"source", "evolve_pressure"}});
 
-<<<<<<< HEAD
-      set_with_attrs(state[std::string("KineticFlow_") + name + std::string("_ylow")], flow_ylow_kinetic,
-=======
       set_with_attrs(state[fmt::format("ef{}_kin_ylow", name)], flow_ylow_kinetic,
->>>>>>> 6a0a2de8
                    {{"time_dimension", "t"},
                     {"units", "W"},
                     {"conversion", rho_s0 * SQ(rho_s0) * Pnorm * Omega_ci},
@@ -658,21 +650,12 @@
     }
 
     if (numerical_viscous_heating) {
-<<<<<<< HEAD
-      set_with_attrs(state[std::string("SP") + name + std::string("_nvh")], Sp_nvh,
-                   {{"time_dimension", "t"},
-                    {"units", "Pa s^-1"},
-                    {"conversion", Pnorm * Omega_ci},
-                    {"standard_name", "pressure source"},
-                    {"long_name", name + " pressure source from numerical viscous heating"},
-=======
       set_with_attrs(state[std::string("E") + name + std::string("_nvh")], Sp_nvh * 3/.2,
                    {{"time_dimension", "t"},
                     {"units", "W"},
                     {"conversion", Pnorm * Omega_ci},
                     {"standard_name", "energy source"},
                     {"long_name", name + " energy source from numerical viscous heating"},
->>>>>>> 6a0a2de8
                     {"species", name},
                     {"source", "evolve_pressure"}});
     }
