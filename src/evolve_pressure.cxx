
#include <bout/constants.hxx>
#include <bout/fv_ops.hxx>
#include <bout/field_factory.hxx>
#include <bout/derivs.hxx>
#include <bout/difops.hxx>
#include <bout/output_bout_types.hxx>
#include <bout/initialprofiles.hxx>
#include <bout/invert_pardiv.hxx>

#include "../include/div_ops.hxx"
#include "../include/evolve_pressure.hxx"
#include "../include/hermes_utils.hxx"
#include "../include/hermes_build_config.hxx"

using bout::globals::mesh;

EvolvePressure::EvolvePressure(std::string name, Options& alloptions, Solver* solver)
    : name(name) {
  AUTO_TRACE();

  auto& options = alloptions[name];

  evolve_log = options["evolve_log"].doc("Evolve the logarithm of pressure?").withDefault<bool>(false);

  density_floor = options["density_floor"].doc("Minimum density floor").withDefault(1e-5);

  low_n_diffuse_perp = options["low_n_diffuse_perp"]
                           .doc("Perpendicular diffusion at low density")
                           .withDefault<bool>(false);

  temperature_floor = options["temperature_floor"].doc("Low temperature scale for low_T_diffuse_perp")
    .withDefault<BoutReal>(0.1) / get<BoutReal>(alloptions["units"]["eV"]);

  low_T_diffuse_perp = options["low_T_diffuse_perp"].doc("Add cross-field diffusion at low temperature?")
    .withDefault<bool>(false);

  pressure_floor = density_floor * (1./get<BoutReal>(alloptions["units"]["eV"]));

  low_p_diffuse_perp = options["low_p_diffuse_perp"]
                           .doc("Perpendicular diffusion at low pressure")
                           .withDefault<bool>(false);

  conduction_collisions_mode = options["conduction_collisions_mode"]
      .doc("Can be legacy: all collisions, or braginskii: self collisions and ie")
      .withDefault<std::string>("legacy");

  if (evolve_log) {
    // Evolve logarithm of pressure
    solver->add(logP, std::string("logP") + name);
    // Save the pressure to the restart file
    // so the simulation can be restarted evolving pressure
    //get_restart_datafile()->addOnce(P, std::string("P") + name);

    if (!alloptions["hermes"]["restarting"]) {
      // Set logN from N input options
      initial_profile(std::string("P") + name, P);
      logP = log(P);
    } else {
      // Ignore these settings
      Options::root()[std::string("P") + name].setConditionallyUsed();
    }
  } else {
    // Evolve the pressure in time
    solver->add(P, std::string("P") + name);
  }

  bndry_flux = options["bndry_flux"]
                   .doc("Allow flows through radial boundaries")
                   .withDefault<bool>(true);

  poloidal_flows =
      options["poloidal_flows"].doc("Include poloidal ExB flow").withDefault<bool>(true);

  thermal_conduction = options["thermal_conduction"]
                           .doc("Include parallel heat conduction?")
                           .withDefault<bool>(true);

  // This is consistent with Bragkinskii definition of kappa and tau_e but with the sqrt(2) 
  // moved into the kappa so that the collision time is consistent with Fitzpatrick.
  kappa_coefficient = options["kappa_coefficient"]
    .doc("Numerical coefficient in parallel heat conduction. Default is 3.16/sqrt(2) for electrons, 3.9 otherwise")
    .withDefault((name == "e") ? 3.16/sqrt(2) : 3.9);

  kappa_limit_alpha = options["kappa_limit_alpha"]
    .doc("Flux limiter factor. < 0 means no limit. Typical is 0.2 for electrons, 1 for ions.")
    .withDefault(-1.0);

  p_div_v = options["p_div_v"]
                .doc("Use p*Div(v) form? Default, false => v * Grad(p) form")
                .withDefault<bool>(false);

  hyper_z = options["hyper_z"].doc("Hyper-diffusion in Z").withDefault(-1.0);

  hyper_z_T = options["hyper_z_T"]
    .doc("4th-order dissipation of temperature")
    .withDefault<BoutReal>(-1.0);

  diagnose = options["diagnose"]
    .doc("Save additional output diagnostics")
    .withDefault<bool>(false);

  enable_precon = options["precondition"]
    .doc("Enable preconditioner? (Note: solver may not use it)")
    .withDefault<bool>(true);

  const Options& units = alloptions["units"];
  const BoutReal Nnorm = units["inv_meters_cubed"];
  const BoutReal Tnorm = units["eV"];
  const BoutReal Omega_ci = 1. / units["seconds"].as<BoutReal>();

  auto& p_options = alloptions[std::string("P") + name];
  source_normalisation = SI::qe * Nnorm * Tnorm * Omega_ci;   // [Pa/s] or [W/m^3] if converted to energy
  time_normalisation = 1./Omega_ci;   // [s]
  
  // Try to read the pressure source from the mesh
  // Units of Pascals per second
  source = 0.0;
  mesh->get(source, std::string("P") + name + "_src");
  // Allow the user to override the source
  source = p_options["source"]
               .doc(std::string("Source term in ddt(P") + name
                    + std::string("). Units [Pa/s], note P = 2/3 E"))
               .withDefault(source)
           / (source_normalisation);

  source_time_dependent = p_options["source_time_dependent"]
    .doc("Use a time-dependent source?")
    .withDefault<bool>(false);

  // If time dependent, parse the function with respect to time from the input file
  if (source_time_dependent) {
    auto str = p_options["source_prefactor"]
      .doc("Time-dependent function of multiplier on ddt(P" + name + std::string(") source."))
      .as<std::string>();
      source_prefactor_function = FieldFactory::get()->parse(str, &p_options);
  }


  if (p_options["source_only_in_core"]
      .doc("Zero the source outside the closed field-line region?")
      .withDefault<bool>(false)) {
    for (int x = mesh->xstart; x <= mesh->xend; x++) {
      if (!mesh->periodicY(x)) {
        // Not periodic, so not in core
        for (int y = mesh->ystart; y <= mesh->yend; y++) {
          for (int z = mesh->zstart; z <= mesh->zend; z++) {
            source(x, y, z) = 0.0;
          }
        }
      }
    }
  }

  neumann_boundary_average_z = p_options["neumann_boundary_average_z"]
    .doc("Apply neumann boundary with Z average?")
    .withDefault<bool>(false);

}

void EvolvePressure::transform(Options& state) {
  AUTO_TRACE();

  if (evolve_log) {
    // Evolving logP, but most calculations use P
    P = exp(logP);
  }

  mesh->communicate(P);

  if (neumann_boundary_average_z) {
    // Take Z (usually toroidal) average and apply as X (radial) boundary condition
    if (mesh->firstX()) {
      for (int j = mesh->ystart; j <= mesh->yend; j++) {
        BoutReal Pavg = 0.0; // Average P in Z
        for (int k = 0; k < mesh->LocalNz; k++) {
          Pavg += P(mesh->xstart, j, k);
        }
        Pavg /= mesh->LocalNz;

        // Apply boundary condition
        for (int k = 0; k < mesh->LocalNz; k++) {
          P(mesh->xstart - 1, j, k) = 2. * Pavg - P(mesh->xstart, j, k);
          P(mesh->xstart - 2, j, k) = P(mesh->xstart - 1, j, k);
        }
      }
    }

    if (mesh->lastX()) {
      for (int j = mesh->ystart; j <= mesh->yend; j++) {
        BoutReal Pavg = 0.0; // Average P in Z
        for (int k = 0; k < mesh->LocalNz; k++) {
          Pavg += P(mesh->xend, j, k);
        }
        Pavg /= mesh->LocalNz;

        for (int k = 0; k < mesh->LocalNz; k++) {
          P(mesh->xend + 1, j, k) = 2. * Pavg - P(mesh->xend, j, k);
          P(mesh->xend + 2, j, k) = P(mesh->xend + 1, j, k);
        }
      }
    }
  }

  auto& species = state["species"][name];

  // Calculate temperature
  // Not using density boundary condition
  N = getNoBoundary<Field3D>(species["density"]);

  Field3D Pfloor = floor(P, 0.0);
  T = Pfloor / floor(N, density_floor);
  Pfloor = N * T; // Ensure consistency

  set(species["pressure"], Pfloor);
  set(species["temperature"], T);
}

void EvolvePressure::finally(const Options& state) {
  AUTO_TRACE();

  /// Get the section containing this species
  const auto& species = state["species"][name];

  // Get updated pressure and temperature with boundary conditions
  // Note: Retain pressures which fall below zero
  P.setBoundaryTo(get<Field3D>(species["pressure"]));
  Field3D Pfloor = floor(P, 0.0); // Restricted to never go below zero

  T = get<Field3D>(species["temperature"]);
  N = get<Field3D>(species["density"]);
  
  Coordinates* coord = mesh->getCoordinates();

  if (species.isSet("charge") and (fabs(get<BoutReal>(species["charge"])) > 1e-5) and
      state.isSection("fields") and state["fields"].isSet("phi")) {
    // Electrostatic potential set and species is charged -> include ExB flow

    Field3D phi = get<Field3D>(state["fields"]["phi"]);

    ddt(P) = -Div_n_bxGrad_f_B_XPPM(P, phi, bndry_flux, poloidal_flows, true);
  } else {
    ddt(P) = 0.0;
  }

  if (species.isSet("velocity")) {
    Field3D V = get<Field3D>(species["velocity"]);

    // Typical wave speed used for numerical diffusion
    Field3D fastest_wave;
    if (state.isSet("fastest_wave")) {
      fastest_wave = get<Field3D>(state["fastest_wave"]);
    } else {
      BoutReal AA = get<BoutReal>(species["AA"]);
      fastest_wave = sqrt(T / AA);
    }

    if (p_div_v) {
      // Use the P * Div(V) form
      ddt(P) -= FV::Div_par_mod<hermes::Limiter>(P, V, fastest_wave);

      // Work done. This balances energetically a term in the momentum equation
      ddt(P) -= (2. / 3) * Pfloor * Div_par(V);

    } else {
      // Use V * Grad(P) form
      // Note: A mixed form has been tried (on 1D neon example)
      //       -(4/3)*FV::Div_par(P,V) + (1/3)*(V * Grad_par(P) - P * Div_par(V))
      //       Caused heating of charged species near sheath like p_div_v
      ddt(P) -= (5. / 3) * FV::Div_par_mod<hermes::Limiter>(P, V, fastest_wave);

      ddt(P) += (2. / 3) * V * Grad_par(P);
    }

    if (state.isSection("fields") and state["fields"].isSet("Apar_flutter")) {
      // Magnetic flutter term
      const Field3D Apar_flutter = get<Field3D>(state["fields"]["Apar_flutter"]);
      ddt(P) -= (5. / 3) * Div_n_g_bxGrad_f_B_XZ(P, V, -Apar_flutter);
      ddt(P) += (2. / 3) * V * bracket(P, Apar_flutter, BRACKET_ARAKAWA);
    }
  }

  if (species.isSet("low_n_coeff")) {
    // Low density parallel diffusion
    Field3D low_n_coeff = get<Field3D>(species["low_n_coeff"]);
    ddt(P) += FV::Div_par_K_Grad_par(low_n_coeff * T, N) + FV::Div_par_K_Grad_par(low_n_coeff, P);
  }

  if (low_n_diffuse_perp) {
    ddt(P) += Div_Perp_Lap_FV_Index(density_floor / floor(N, 1e-3 * density_floor), P, true);
  }

  if (low_T_diffuse_perp) {
    ddt(P) += 1e-4 * Div_Perp_Lap_FV_Index(floor(temperature_floor / floor(T, 1e-3 * temperature_floor) - 1.0, 0.0),
                                           T, false);
  }

  if (low_p_diffuse_perp) {
    Field3D Plim = floor(P, 1e-3 * pressure_floor);
    ddt(P) += Div_Perp_Lap_FV_Index(pressure_floor / Plim, P, true);
  }

  // Parallel heat conduction
  if (thermal_conduction) {

    // Collisionality
    // Braginskii mode: plasma - self collisions and ei, neutrals - CX, IZ
    if (collision_names.empty()) {     /// Calculate only once - at the beginning

      if (conduction_collisions_mode == "braginskii") {
        for (const auto& collision : species["collision_frequencies"].getChildren()) {

          std::string collision_name = collision.second.name();

          if (identifySpeciesType(species.name()) == "neutral") {
            if (/// Charge exchange
                (collisionSpeciesMatch(    
                  collision_name, species.name(), "+", "cx", "partial")) or
                /// Ionisation
                (collisionSpeciesMatch(    
                  collision_name, species.name(), "+", "iz", "partial"))) {
                    collision_names.push_back(collision_name);
                  }

          } else if (identifySpeciesType(species.name()) == "electron") {
            if (/// Electron-electron collisions
                (collisionSpeciesMatch(    
                  collision_name, species.name(), "e", "coll", "exact"))) {
                    collision_names.push_back(collision_name);
                  }

          } else if (identifySpeciesType(species.name()) == "ion") {
            if (/// Self-collisions
                (collisionSpeciesMatch(    
                  collision_name, species.name(), species.name(), "coll", "exact"))) {
                    collision_names.push_back(collision_name);
                  }
          }
          
        }
      // Legacy mode: all collisions and CX are included
      } else if (conduction_collisions_mode == "legacy") {
        for (const auto& collision : species["collision_frequencies"].getChildren()) {

          std::string collision_name = collision.second.name();

          if (/// Charge exchange
              (collisionSpeciesMatch(    
                collision_name, species.name(), "", "cx", "partial")) or
              /// Any collision (en, in, ee, ii, nn)
              (collisionSpeciesMatch(    
                collision_name, species.name(), "", "coll", "partial"))) {
                  collision_names.push_back(collision_name);
                }
        }
        
      } else {
        throw BoutException("\tconduction_collisions_mode for {:s} must be either legacy or braginskii", species.name());
      }

      /// Write chosen collisions to log file
      output_info.write("\t{:s} conduction collisionality mode: '{:s}' using ",
                      species.name(), conduction_collisions_mode);
      for (const auto& collision : collision_names) {        
        output_info.write("{:s} ", collision);
      }

      output_info.write("\n");

      }

    /// Collect the collisionalities based on list of names
    nu = 0;
    for (const auto& collision_name : collision_names) {
      nu += GET_VALUE(Field3D, species["collision_frequencies"][collision_name]);
    }


        // Calculate ion collision times
    const Field3D tau = 1. / floor(nu, 1e-10);
    const BoutReal AA = get<BoutReal>(species["AA"]); // Atomic mass

    // Parallel heat conduction
    // Braginskii expression for parallel conduction
    // kappa ~ n * v_th^2 * tau
    //
    // Note: Coefficient is slightly different for electrons (3.16) and ions (3.9)
    kappa_par = kappa_coefficient * Pfloor * tau / AA;

    if (kappa_limit_alpha > 0.0) {
      /*
       * Flux limiter, as used in SOLPS.
       *
       * Calculate the heat flux from Spitzer-Harm and flux limit
       *
       * Typical value of alpha ~ 0.2 for electrons
       *
       * R.Schneider et al. Contrib. Plasma Phys. 46, No. 1-2, 3 – 191 (2006)
       * DOI 10.1002/ctpp.200610001
       */

      // Spitzer-Harm heat flux
      Field3D q_SH = kappa_par * Grad_par(T);
      // Free-streaming flux
      Field3D q_fl = kappa_limit_alpha * N * T * sqrt(T / AA);

      // This results in a harmonic average of the heat fluxes
      kappa_par = kappa_par / (1. + abs(q_SH / floor(q_fl, 1e-10)));

      // Values of kappa on cell boundaries are needed for fluxes
      mesh->communicate(kappa_par);
    }

    for (RangeIterator r = mesh->iterateBndryLowerY(); !r.isDone(); r++) {
      for (int jz = 0; jz < mesh->LocalNz; jz++) {
        auto i = indexAt(kappa_par, r.ind, mesh->ystart, jz);
        auto im = i.ym();
        kappa_par[im] = kappa_par[i];
      }
    }
    for (RangeIterator r = mesh->iterateBndryUpperY(); !r.isDone(); r++) {
      for (int jz = 0; jz < mesh->LocalNz; jz++) {
        auto i = indexAt(kappa_par, r.ind, mesh->yend, jz);
        auto ip = i.yp();
        kappa_par[ip] = kappa_par[i];
      }
    }

    // Note: Flux through boundary turned off, because sheath heat flux
    // is calculated and removed separately
<<<<<<< HEAD
    conduction_div = (2. / 3) * FV::Div_par_K_Grad_par(kappa_par, T, false);   // [W/m3]
    ddt(P) += conduction_div;
=======
    ddt(P) += (2. / 3) * FV::Div_par_K_Grad_par(kappa_par, T, false);

    if (state.isSection("fields") and state["fields"].isSet("Apar_flutter")) {
      // Magnetic flutter term. The operator splits into 4 pieces:
      // Div(k b b.Grad(T)) = Div(k b0 b0.Grad(T)) + Div(k d0 db.Grad(T))
      //                    + Div(k db b0.Grad(T)) + Div(k db db.Grad(T))
      // The first term is already calculated above.
      // Here we add the terms containing db
      const Field3D Apar_flutter = get<Field3D>(state["fields"]["Apar_flutter"]);
      Field3D db_dot_T = bracket(T, Apar_flutter, BRACKET_ARAKAWA);
      Field3D b0_dot_T = Grad_par(T);
      mesh->communicate(db_dot_T, b0_dot_T);
      ddt(P) += (2. / 3) * (Div_par(kappa_par * db_dot_T) -
                            Div_n_g_bxGrad_f_B_XZ(kappa_par, db_dot_T + b0_dot_T, Apar_flutter));
    }
>>>>>>> 784d6216
  }

  if (hyper_z > 0.) {
    ddt(P) -= hyper_z * D4DZ4_Index(P);
  }

  if (hyper_z_T > 0.) {
    ddt(P) -= hyper_z_T * D4DZ4_Index(T);
  }

  //////////////////////
  // Other sources

  if (source_time_dependent) {
    // Evaluate the source_prefactor function at the current time in seconds and scale source with it
    BoutReal time = get<BoutReal>(state["time"]);
    BoutReal source_prefactor = source_prefactor_function ->generate(bout::generator::Context().set("x",0,"y",0,"z",0,"t",time*time_normalisation));
    final_source = source * source_prefactor;
  } else {
    final_source = source;
  }

  Sp = final_source;
  if (species.isSet("energy_source")) {
    Sp += (2. / 3) * get<Field3D>(species["energy_source"]); // For diagnostic output
  }
#if CHECKLEVEL >= 1
  if (species.isSet("pressure_source")) {
    throw BoutException("Components must evolve `energy_source` rather then `pressure_source`");
  }
#endif
  ddt(P) += Sp;

  // Term to force evolved P towards N * T
  // This is active when P < 0 or when N < density_floor
  ddt(P) += N * T - P;

  // Scale time derivatives
  if (state.isSet("scale_timederivs")) {
    ddt(P) *= get<Field3D>(state["scale_timederivs"]);
  }

  if (evolve_log) {
    ddt(logP) = ddt(P) / P;
  }

#if CHECKLEVEL >= 1
  for (auto& i : P.getRegion("RGN_NOBNDRY")) {
    if (!std::isfinite(ddt(P)[i])) {
      throw BoutException("ddt(P{}) non-finite at {}. Sp={}\n", name, i, Sp[i]);
    }
  }
#endif

  if (diagnose) {
    // Save flows of energy if they are set

    if (species.isSet("energy_flow_xlow")) {
      flow_xlow = get<Field3D>(species["energy_flow_xlow"]);
    }
    if (species.isSet("energy_flow_ylow")) {
      flow_ylow = get<Field3D>(species["energy_flow_ylow"]);
    }
  }
}

void EvolvePressure::outputVars(Options& state) {
  AUTO_TRACE();
  // Normalisations
  auto Nnorm = get<BoutReal>(state["Nnorm"]);
  auto Tnorm = get<BoutReal>(state["Tnorm"]);
  auto Omega_ci = get<BoutReal>(state["Omega_ci"]);
  auto rho_s0 = get<BoutReal>(state["rho_s0"]);

  BoutReal Pnorm = SI::qe * Tnorm * Nnorm; // Pressure normalisation

  if (evolve_log) {
    state[std::string("P") + name].force(P);
  }

  state[std::string("P") + name].setAttributes({{"time_dimension", "t"},
                                                {"units", "Pa"},
                                                {"conversion", Pnorm},
                                                {"standard_name", "pressure"},
                                                {"long_name", name + " pressure"},
                                                {"species", name},
                                                {"source", "evolve_pressure"}});

  if (diagnose) {
    if (thermal_conduction) {
      set_with_attrs(state[std::string("kappa_par_") + name], kappa_par,
                     {{"time_dimension", "t"},
                      {"units", "W / m / eV"},
                      {"conversion", (Pnorm * Omega_ci * SQ(rho_s0) )/ Tnorm},
                      {"long_name", name + " heat conduction coefficient"},
                      {"species", name},
                      {"source", "evolve_pressure"}});
                      
      set_with_attrs(state[std::string("K") + name + std::string("_cond")], nu,
                     {{"time_dimension", "t"},
                      {"units", "s^-1"},
                      {"conversion", Omega_ci},
                      {"long_name", "collision frequency for conduction"},
                      {"species", name},
                      {"source", "evolve_pressure"}});

      set_with_attrs(state[std::string("div_cond_par_") + name], conduction_div * 3/2,
                     {{"time_dimension", "t"},
                      {"units", "W m^-3"},
                      {"conversion", Pnorm * Omega_ci},
                      {"long_name", name + " parallel energy flow divergence due to heat conduction"},
                      {"species", name},
                      {"source", "evolve_pressure"}});

    }
    set_with_attrs(state[std::string("T") + name], T,
                   {{"time_dimension", "t"},
                    {"units", "eV"},
                    {"conversion", Tnorm},
                    {"standard_name", "temperature"},
                    {"long_name", name + " temperature"},
                    {"species", name},
                    {"source", "evolve_pressure"}});

    set_with_attrs(state[std::string("ddt(P") + name + std::string(")")], ddt(P),
                   {{"time_dimension", "t"},
                    {"units", "Pa s^-1"},
                    {"conversion", Pnorm * Omega_ci},
                    {"long_name", std::string("Rate of change of ") + name + " pressure"},
                    {"species", name},
                    {"source", "evolve_pressure"}});

    set_with_attrs(state[std::string("SP") + name], Sp,
                   {{"time_dimension", "t"},
                    {"units", "Pa s^-1"},
                    {"conversion", Pnorm * Omega_ci},
                    {"standard_name", "pressure source"},
                    {"long_name", name + " pressure source"},
                    {"species", name},
                    {"source", "evolve_pressure"}});

    set_with_attrs(state[std::string("P") + name + std::string("_src")], final_source,
                   {{"time_dimension", "t"},
                    {"units", "Pa s^-1"},
                    {"conversion", Pnorm * Omega_ci},
                    {"standard_name", "pressure source"},
                    {"long_name", name + " pressure source"},
                    {"species", name},
                    {"source", "evolve_pressure"}});

    if (flow_xlow.isAllocated()) {
      set_with_attrs(state[std::string("EnergyFlow_") + name + std::string("_xlow")], flow_xlow,
                   {{"time_dimension", "t"},
                    {"units", "W"},
                    {"conversion", rho_s0 * SQ(rho_s0) * Pnorm * Omega_ci},
                    {"standard_name", "power"},
                    {"long_name", name + " power through X cell face. Note: May be incomplete."},
                    {"species", name},
                    {"source", "evolve_pressure"}});
    }
    if (flow_ylow.isAllocated()) {
      set_with_attrs(state[std::string("EnergyFlow_") + name + std::string("_ylow")], flow_ylow,
                   {{"time_dimension", "t"},
                    {"units", "W"},
                    {"conversion", rho_s0 * SQ(rho_s0) * Pnorm * Omega_ci},
                    {"standard_name", "power"},
                    {"long_name", name + " power through Y cell face. Note: May be incomplete."},
                    {"species", name},
                    {"source", "evolve_pressure"}});
    }
  }
}

void EvolvePressure::precon(const Options &state, BoutReal gamma) {
  if (!(enable_precon and thermal_conduction)) {
    return; // Disabled
  }

  static std::unique_ptr<InvertParDiv> inv;
  if (!inv) {
    // Initialise parallel inversion class
    inv = InvertParDiv::create();
    inv->setCoefA(1.0);
  }
  const auto& species = state["species"][name];
  const Field3D N = get<Field3D>(species["density"]);

  // Set the coefficient in Div_par( B * Grad_par )
  Field3D coef = -(2. / 3) * gamma * kappa_par / floor(N, density_floor);

  if (state.isSet("scale_timederivs")) {
    coef *= get<Field3D>(state["scale_timederivs"]);
  }

  inv->setCoefB(coef);
  Field3D dT = ddt(P);
  dT.applyBoundary("neumann");
  ddt(P) = inv->solve(dT);
}<|MERGE_RESOLUTION|>--- conflicted
+++ resolved
@@ -428,12 +428,9 @@
 
     // Note: Flux through boundary turned off, because sheath heat flux
     // is calculated and removed separately
-<<<<<<< HEAD
     conduction_div = (2. / 3) * FV::Div_par_K_Grad_par(kappa_par, T, false);   // [W/m3]
     ddt(P) += conduction_div;
-=======
-    ddt(P) += (2. / 3) * FV::Div_par_K_Grad_par(kappa_par, T, false);
-
+    
     if (state.isSection("fields") and state["fields"].isSet("Apar_flutter")) {
       // Magnetic flutter term. The operator splits into 4 pieces:
       // Div(k b b.Grad(T)) = Div(k b0 b0.Grad(T)) + Div(k d0 db.Grad(T))
@@ -447,7 +444,6 @@
       ddt(P) += (2. / 3) * (Div_par(kappa_par * db_dot_T) -
                             Div_n_g_bxGrad_f_B_XZ(kappa_par, db_dot_T + b0_dot_T, Apar_flutter));
     }
->>>>>>> 784d6216
   }
 
   if (hyper_z > 0.) {
