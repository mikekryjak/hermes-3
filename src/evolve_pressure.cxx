--- conflicted
+++ resolved
@@ -520,7 +520,7 @@
                       {"long_name", name + " heat conduction coefficient"},
                       {"species", name},
                       {"source", "evolve_pressure"}});
-<<<<<<< HEAD
+                      
       set_with_attrs(state[std::string("K") + name + std::string("_cond")], nu,
                      {{"time_dimension", "t"},
                       {"units", "s^-1"},
@@ -528,7 +528,6 @@
                       {"long_name", "collision frequency for conduction"},
                       {"species", name},
                       {"source", "evolve_pressure"}});
-=======
 
       set_with_attrs(state[std::string("div_cond_par_") + name], conduction_div * 3/2,
                      {{"time_dimension", "t"},
@@ -538,7 +537,6 @@
                       {"species", name},
                       {"source", "evolve_pressure"}});
 
->>>>>>> 8b7967d9
     }
     set_with_attrs(state[std::string("T") + name], T,
                    {{"time_dimension", "t"},
