
#include <bout/constants.hxx>
#include <bout/derivs.hxx>
#include <bout/difops.hxx>
#include <bout/fv_ops.hxx>
#include <bout/output_bout_types.hxx>

#include "../include/div_ops.hxx"
#include "../include/hermes_build_config.hxx"
#include "../include/neutral_mixed.hxx"

using bout::globals::mesh;

/// The limiter method in the radial pressure-diffusion.
/// Upwind is consistent with the Y (poloidal) advection.
using PerpLimiter = FV::Upwind;
using ParLimiter = FV::Upwind;

NeutralMixed::NeutralMixed(const std::string& name, Options& alloptions, Solver* solver)
    : name(name) {
  AUTO_TRACE();

  // Normalisations
  const Options& units = alloptions["units"];
  const BoutReal meters = units["meters"];
  const BoutReal seconds = units["seconds"];
  const BoutReal Nnorm = units["inv_meters_cubed"];
  const BoutReal Tnorm = units["eV"];
  const BoutReal Omega_ci = 1. / units["seconds"].as<BoutReal>();

  // Need to take derivatives in X for cross-field diffusion terms
  ASSERT0(mesh->xstart > 0);

  auto& options = alloptions[name];

  // Evolving variables e.g name is "h" or "h+"
  solver->add(Nn, std::string("N") + name);
  solver->add(Pn, std::string("P") + name);

  evolve_momentum = options["evolve_momentum"]
                        .doc("Evolve parallel neutral momentum?")
                        .withDefault<bool>(true);

  if (evolve_momentum) {
    solver->add(NVn, std::string("NV") + name);
  } else {
    output_warn.write(
        "WARNING: Not evolving neutral parallel momentum. NVn and Vn set to zero\n");
    NVn = 0.0;
    Vn = 0.0;
  }

  sheath_ydown = options["sheath_ydown"]
                     .doc("Enable wall boundary conditions at ydown")
                     .withDefault<bool>(true);

  sheath_yup = options["sheath_yup"]
                   .doc("Enable wall boundary conditions at yup")
                   .withDefault<bool>(true);

  nn_floor = options["nn_floor"]
                 .doc("A minimum density used when dividing NVn by Nn. "
                      "Normalised units.")
                 .withDefault(1e-8);

  pn_floor = options["pn_floor"]
                 .doc("A minimum pressure used when dividing Pn by Nn. "
                      "Normalised units.")
                 .withDefault(1e-8);

  pn_floor = options["pn_floor"]
                 .doc("A minimum pressure used when dividing Pn by Nn. "
                      "Normalised units.")
                 .withDefault(1e-8);

  precondition = options["precondition"]
                     .doc("Enable preconditioning in neutral model?")
                     .withDefault<bool>(true);

  flux_limit = options["flux_limit"]
    .doc("Use isotropic flux limiters?")
    .withDefault(true);

  particle_flux_limiter = options["particle_flux_limiter"]
    .doc("Enable particle flux limiter?")
    .withDefault(true);

  heat_flux_limiter = options["heat_flux_limiter"]
    .doc("Enable heat flux limiter?")
    .withDefault(true);

  momentum_flux_limiter = options["momentum_flux_limiter"]
    .doc("Enable momentum flux limiter?")
    .withDefault(true);

  flux_limit_alpha = options["flux_limit_alpha"]
    .doc("Scale flux limits")
    .withDefault(1.0);

  heat_flux_limit_alpha = options["heat_flux_limit_alpha"]
    .doc("Scale heat flux limiter")
    .withDefault(flux_limit_alpha);

  mom_flux_limit_alpha = options["momentum_flux_limit_alpha"]
    .doc("Scale momentum flux limiter")
    .withDefault(flux_limit_alpha);

  flux_limit_gamma = options["flux_limit_gamma"]
    .doc("Higher values increase sharpness of flux limiting")
    .withDefault(2.0);

  lax_flux = options["lax_flux"]
                     .doc("Enable stabilising lax flux?")
                     .withDefault<bool>(true);

  dnnpnfix = options["dnnpnfix"]
               .doc("Use DnnPn with Pnlim")
               .withDefault<bool>(false);

  dnnnnfix = options["dnnnnfix"]
               .doc("Use DnnNn with Nnlim")
               .withDefault<bool>(false);


  diffusion_limit = options["diffusion_limit"]
                        .doc("Upper limit on diffusion coefficient [m^2/s]. <0 means off")
                        .withDefault(-1.0)
                    / (meters * meters / seconds); // Normalise

  legacy_limiter_vth = options["legacy_limiter_vth"]
    .doc("Use old (incorrect) formulation for v_th in the neutral flux limiter")
    .withDefault<bool>(true);

  neutral_viscosity = options["neutral_viscosity"]
                          .doc("Include neutral gas viscosity?")
                          .withDefault<bool>(true);

  neutral_conduction = options["neutral_conduction"]
                          .doc("Include neutral gas heat conduction?")
                          .withDefault<bool>(true);

  maximum_mfp = options["maximum_mfp"]
    .doc("Optional maximum mean free path in [m] for diffusive processes. < 0 is off")
<<<<<<< HEAD
    .withDefault(0.1);

  perp_pressure_form = options["perp_pressure_form"]
    .doc("Form of perpendicular pressure advection. " 
    "1: default AFN "
    "2. Original Hermes-3 (no 5/3 factor) "
    "3. 5/3 term in advection, additional compression term "
    "4. No 5/3 factor, additional compression term ")
    .withDefault(1);

  perp_cond_form = options["perp_cond_form"]
    .doc("Form of perpendicular conduction. " 
    "1: default AFN "
    "2. Original Hermes-3 (no 2/3 factor)")
    .withDefault(1);

  kappa_form = options["kappa_form"]
    .doc("Form of perpendicular conduction. " 
    "1: default AFN "
    "2. Original Hermes-3 (no 5/2 factor)")
    .withDefault(1);

  eta_form = options["eta_form"]
    .doc("Form of perpendicular conduction. " 
    "1: default AFN "
    "2. Original Hermes-3 (no 2/5 factor)")
    .withDefault(1);

  evolve_momentum = options["evolve_momentum"]
    .doc("Evolve parallel neutral momentum?")
    .withDefault<bool>(true);

  upwind_perp_diffusion = options["evolve_momupwind_perp_diffusionentum"]
    .doc("Evolve parallel neutral momentum?")
    .withDefault<bool>(false);
  
  perp_operator = options["perp_operator"]
    .doc("Choice of operator for perp transport. Either 0, 1 or 3")
    .withDefault<BoutReal>(0);
=======
    .withDefault(0.2)
    / meters;   // Normalise
>>>>>>> 44fbcf6f

  if (precondition) {
    inv = std::unique_ptr<Laplacian>(Laplacian::create(&options["precon_laplace"]));

    inv->setInnerBoundaryFlags(INVERT_DC_GRAD | INVERT_AC_GRAD);
    inv->setOuterBoundaryFlags(INVERT_DC_GRAD | INVERT_AC_GRAD);

    inv->setCoefA(1.0);
  }

  // Optionally output time derivatives
  output_ddt =
      options["output_ddt"].doc("Save derivatives to output?").withDefault<bool>(false);

  diagnose =
      options["diagnose"].doc("Save additional diagnostics?").withDefault<bool>(false);
    
  diagnose_eqns = 
      options["diagnose_eqns"].doc("Save equation term diagnostics?").withDefault<bool>(false);

  AA = options["AA"].doc("Particle atomic mass. Proton = 1").withDefault(1.0);

  // Try to read the density source from the mesh
  // Units of particles per cubic meter per second
  density_source = 0.0;
  mesh->get(density_source, std::string("N") + name + "_src");
  // Allow the user to override the source
  density_source =
      alloptions[std::string("N") + name]["source"]
          .doc("Source term in ddt(N" + name + std::string("). Units [m^-3/s]"))
          .withDefault(density_source)
      / (Nnorm * Omega_ci);

  // Try to read the pressure source from the mesh
  // Units of Pascals per second
  pressure_source = 0.0;
  mesh->get(pressure_source, std::string("P") + name + "_src");
  // Allow the user to override the source
  pressure_source = alloptions[std::string("P") + name]["source"]
                        .doc(std::string("Source term in ddt(P") + name
                             + std::string("). Units [N/m^2/s]"))
                        .withDefault(pressure_source)
                    / (SI::qe * Nnorm * Tnorm * Omega_ci);

  // Set boundary condition defaults: Neumann for all but the diffusivity.
  // The dirichlet on diffusivity ensures no radial flux.
  // NV and V are ignored as they are hardcoded in the parallel BC code.
  alloptions[std::string("Dnn") + name]["bndry_all"] =
      alloptions[std::string("Dnn") + name]["bndry_all"].withDefault("dirichlet");
  alloptions[std::string("T") + name]["bndry_all"] =
      alloptions[std::string("T") + name]["bndry_all"].withDefault("neumann");
  alloptions[std::string("P") + name]["bndry_all"] =
      alloptions[std::string("P") + name]["bndry_all"].withDefault("neumann");
  alloptions[std::string("N") + name]["bndry_all"] =
      alloptions[std::string("N") + name]["bndry_all"].withDefault("neumann");

  // Pick up BCs from input file
  Dnn.setBoundary(std::string("Dnn") + name);
  Tn.setBoundary(std::string("T") + name);
  Pn.setBoundary(std::string("P") + name);
  Nn.setBoundary(std::string("N") + name);

  // All floored versions of variables get the same boundary as the original
  Tnlim.setBoundary(std::string("T") + name);
  Pnlim.setBoundary(std::string("P") + name);
  logPnlim.setBoundary(std::string("P") + name);
  Nnlim.setBoundary(std::string("N") + name);

  // Product of Dnn and another parameter has same BC as Dnn - see eqns to see why this is
  // necessary
  DnnNn.setBoundary(std::string("Dnn") + name);
  DnnPn.setBoundary(std::string("Dnn") + name);
  DnnTn.setBoundary(std::string("Dnn") + name);
  DnnNVn.setBoundary(std::string("Dnn") + name);
}

void NeutralMixed::transform(Options& state) {
  AUTO_TRACE();

  mesh->communicate(Nn, Pn, NVn);

  Nn.clearParallelSlices();
  Pn.clearParallelSlices();
  NVn.clearParallelSlices();

  Nn = floor(Nn, 0.0);
  Pn = floor(Pn, 0.0);

  // Nnlim Used where division by neutral density is needed
  Nnlim = floor(Nn, nn_floor);
  Tn = Pn / Nnlim;
  Tn.applyBoundary();

  Vn = NVn / (AA * Nnlim);
  Vnlim = Vn;

  Vn.applyBoundary("neumann");
  Vnlim.applyBoundary("neumann");

  Pnlim = floor(Nnlim * Tn, pn_floor);
  Pnlim.applyBoundary();

  Tnlim = Pnlim / Nnlim;

  /////////////////////////////////////////////////////
  // Parallel boundary conditions
  TRACE("Neutral boundary conditions");

  if (sheath_ydown) {
    for (RangeIterator r = mesh->iterateBndryLowerY(); !r.isDone(); r++) {
      for (int jz = 0; jz < mesh->LocalNz; jz++) {
        // Free boundary (constant gradient) density
        BoutReal nnwall =
            0.5 * (3. * Nn(r.ind, mesh->ystart, jz) - Nn(r.ind, mesh->ystart + 1, jz));
        if (nnwall < 0.0)
          nnwall = 0.0;

        BoutReal tnwall = Tn(r.ind, mesh->ystart, jz);

        Nn(r.ind, mesh->ystart - 1, jz) = 2 * nnwall - Nn(r.ind, mesh->ystart, jz);

        // Zero gradient temperature, heat flux added later
        Tn(r.ind, mesh->ystart - 1, jz) = tnwall;

        // Set pressure consistent at the boundary
        // Pn(r.ind, mesh->ystart - 1, jz) =
        //     2. * nnwall * tnwall - Pn(r.ind, mesh->ystart, jz);

        // Zero-gradient pressure
        Pn(r.ind, mesh->ystart - 1, jz) = Pn(r.ind, mesh->ystart, jz);
        Pnlim(r.ind, mesh->ystart - 1, jz) = Pnlim(r.ind, mesh->ystart, jz);

        // No flow into wall
        Vn(r.ind, mesh->ystart - 1, jz) = -Vn(r.ind, mesh->ystart, jz);
        Vnlim(r.ind, mesh->ystart - 1, jz) = -Vnlim(r.ind, mesh->ystart, jz);
        NVn(r.ind, mesh->ystart - 1, jz) = -NVn(r.ind, mesh->ystart, jz);
      }
    }
  }

  if (sheath_yup) {
    for (RangeIterator r = mesh->iterateBndryUpperY(); !r.isDone(); r++) {
      for (int jz = 0; jz < mesh->LocalNz; jz++) {
        // Free boundary (constant gradient) density
        BoutReal nnwall =
            0.5 * (3. * Nn(r.ind, mesh->yend, jz) - Nn(r.ind, mesh->yend - 1, jz));
        if (nnwall < 0.0)
          nnwall = 0.0;

        BoutReal tnwall = Tn(r.ind, mesh->yend, jz);

        Nn(r.ind, mesh->yend + 1, jz) = 2 * nnwall - Nn(r.ind, mesh->yend, jz);

        // Zero gradient temperature, heat flux added later
        Tn(r.ind, mesh->yend + 1, jz) = tnwall;

        // Zero-gradient pressure
        Pn(r.ind, mesh->yend + 1, jz) = Pn(r.ind, mesh->yend, jz);
        Pnlim(r.ind, mesh->yend + 1, jz) = Pnlim(r.ind, mesh->yend, jz);

        // No flow into wall
        Vn(r.ind, mesh->yend + 1, jz) = -Vn(r.ind, mesh->yend, jz);
        Vnlim(r.ind, mesh->yend + 1, jz) = -Vnlim(r.ind, mesh->yend, jz);
        NVn(r.ind, mesh->yend + 1, jz) = -NVn(r.ind, mesh->yend, jz);
      }
    }
  }

  // Set values in the state
  auto& localstate = state["species"][name];
  set(localstate["density"], Nn);
  set(localstate["AA"], AA); // Atomic mass
  set(localstate["pressure"], Pn);
  set(localstate["momentum"], NVn);
  set(localstate["velocity"], Vn);
  set(localstate["temperature"], Tn);
}

void NeutralMixed::finally(const Options& state) {
  AUTO_TRACE();
  auto& localstate = state["species"][name];

  // Logarithms used to calculate perpendicular velocity
  // V_perp = -Dnn * ( Grad_perp(Nn)/Nn + Grad_perp(Tn)/Tn )
  //
  // Grad(Pn) / Pn = Grad(Tn)/Tn + Grad(Nn)/Nn
  //               = Grad(logTn + logNn)
  // Field3D logNn = log(Nn);
  // Field3D logTn = log(Tn);

  logPnlim = log(Pnlim);
  logPnlim.applyBoundary();

  ///////////////////////////////////////////////////////
  // Calculate cross-field diffusion from collision frequency
  //
  //
<<<<<<< HEAD
  if (localstate.isSet("collision_frequency")) {
    // Dnn = Vth^2 / sigma

    if (maximum_mfp > 0) {   // MFP limit enabled
        Field3D Rnn = sqrt(Tn / AA) / (maximum_mfp / get<BoutReal>(state["units"]["meters"]));
        Dnn = (Tn / AA) / (get<Field3D>(localstate["collision_frequency"]) + Rnn);
      } else {   // MFP limit disabled
        Dnn = (Tn / AA) / (get<Field3D>(localstate["collision_frequency"]));
      }
      
  } else {  // If no collisions, hardcode max MFP to 0.1m
    output_warn.write("No collisions set for the neutrals, limiting mean free path to 0.1m");
    Field3D Rnn = sqrt(Tn / AA) / (0.1 / get<BoutReal>(state["units"]["meters"]));
    Dnn = (Tn / AA) / Rnn;
=======

  

  if (legacy_limiter_vth) {
    Vth = sqrt(floor(Tn, 1e-5) / AA);   // RMS of Maxwellian velocity in 1D system
  } else {
    Vth = 0.25 * sqrt(8 * floor(Tn, 1e-5) / (PI * AA));   // Mean of Maxwellian velocity magnitude along 1 direction in 3D system
  }

  // Pseudo collisionality: effectively limits neutral mean
  // free path to a user setting in [m] representing vessel size
  Field3D Rnn = Vth / maximum_mfp; 

  if (localstate.isSet("collision_frequency")) {
    // Dnn = Vth^2 / sigma
    Dnn = Vth*Vth / (get<Field3D>(localstate["collision_frequency"]) + Rnn);
  } else {
    Dnn = Vth*Vth / Rnn;
  }

  if (flux_limit > 0.0) {
    // Apply flux limit to diffusion,
    // using the local thermal speed and pressure gradient magnitude
    Field3D Dmax = flux_limit * Vth / (abs(Grad(logPnlim)) + 1. / maximum_mfp);
    BOUT_FOR(i, Dmax.getRegion("RGN_NOBNDRY")) {
      Dnn[i] = BOUTMIN(Dnn[i], Dmax[i]);
    }
>>>>>>> 44fbcf6f
  }

  if (diffusion_limit > 0.0) {
    // Impose an upper limit on the diffusion coefficient
    BOUT_FOR(i, Dnn.getRegion("RGN_NOBNDRY")) {
      Dnn[i] = BOUTMIN(Dnn[i], diffusion_limit);
      }
  }

  mesh->communicate(Dnn);
  Dnn.clearParallelSlices();
  Dnn.applyBoundary();

  // Neutral diffusion parameters have the same boundary condition as Dnn
  if (dnnnnfix) {
    DnnNn = Dnn * Nnlim;
  } else {
    DnnNn = Dnn * Nn;
  }

  if (dnnpnfix) {
    DnnPn = Dnn * Pnlim;
  } else {
    DnnPn = Dnn * Pn;
  }

  DnnPn.applyBoundary();
  
  DnnNn.applyBoundary();
  DnnNVn = Dnn * NVn;
  DnnNVn.applyBoundary();

  if (sheath_ydown) {
    for (RangeIterator r = mesh->iterateBndryLowerY(); !r.isDone(); r++) {
      for (int jz = 0; jz < mesh->LocalNz; jz++) {
        Dnn(r.ind, mesh->ystart - 1, jz) = -Dnn(r.ind, mesh->ystart, jz);
        DnnPn(r.ind, mesh->ystart - 1, jz) = -DnnPn(r.ind, mesh->ystart, jz);
        DnnNn(r.ind, mesh->ystart - 1, jz) = -DnnNn(r.ind, mesh->ystart, jz);
        DnnNVn(r.ind, mesh->ystart - 1, jz) = -DnnNVn(r.ind, mesh->ystart, jz);
      }
    }
  }

  if (sheath_yup) {
    for (RangeIterator r = mesh->iterateBndryUpperY(); !r.isDone(); r++) {
      for (int jz = 0; jz < mesh->LocalNz; jz++) {
        Dnn(r.ind, mesh->yend + 1, jz) = -Dnn(r.ind, mesh->yend, jz);
        DnnPn(r.ind, mesh->yend + 1, jz) = -DnnPn(r.ind, mesh->yend, jz);
        DnnNn(r.ind, mesh->yend + 1, jz) = -DnnNn(r.ind, mesh->yend, jz);
        DnnNVn(r.ind, mesh->yend + 1, jz) = -DnnNVn(r.ind, mesh->yend, jz);
      }
    }
  }

  // Heat conductivity
  // Note: This is kappa_n = (5/2) * Pn / (m * nu)
  //       where nu is the collision frequency used in Dnn

  ///// 1. Standard AFN form
  if (kappa_form == 1) {
    kappa_n = (5. / 2) * DnnNn;

  ///// 2. Original Hermes-3 form
  } else if (kappa_form == 2) {
    kappa_n =            DnnNn;
  };

  // Viscosity

  ///// 1. Standard AFN form
  if (eta_form == 1) {
    eta_n = AA * (2. / 5) * kappa_n;

  ///// 2. Original Hermes-3 form
  } else if (eta_form == 2) {
    eta_n = AA            * kappa_n;
  }

  // Sound speed appearing in Lax flux for advection terms
  sound_speed = 0;
  if (lax_flux) {
    sound_speed = sqrt(Tn * (5. / 3) / AA);
  }

  // Set factors that multiply the fluxes
  particle_flux_factor = 1.0;
  momentum_flux_factor = 1.0;
  heat_flux_factor = 1.0;

  if (flux_limit) {
    // Apply flux limiters
    // Note: Fluxes calculated here are cell centre, rather than cell edge

    // Cross-field velocity
    Vector3D v_perp = -Dnn * Grad_perp(logPnlim);

    // Parallel velocity
    // TODO: Remove later if still not used
    Vector3D v_par;
    auto* coord = mesh->getCoordinates();
    v_par.covariant = true;
    v_par.x = 0;
    v_par.y = Vn * (coord->J * coord->Bxy);
    v_par.z = 0;

    // Particle flux reduction factor
    if (particle_flux_limiter) {
      // Only perpendicular velocity - parallel transport not counted towards limiter
      Vector3D v_total = v_perp;
      Field3D v_abs = sqrt(v_total * v_total); // |v dot v|

      // Magnitude of the particle flux
      Field3D particle_flux_abs = Nnlim * v_abs;

      // Normalised particle flux limit
      Field3D particle_limit = Nnlim * 0.25 * sqrt(8 * Tnlim / (PI * AA));
  
      particle_flux_factor = pow(1. + pow(particle_flux_abs / (flux_limit_alpha * particle_limit),
                                          flux_limit_gamma),
                                -1./flux_limit_gamma);

      // Kappa and eta are calculated from D, so they must be updated now that we limited D
      // Note that D itself is limited later
      // kappa_n *= particle_flux_factor;
      // eta_n *= particle_flux_factor;

    } else {
      particle_flux_factor = 1.0;
    }

    if ((momentum_flux_limiter) and (neutral_viscosity)) {
      // Flux of parallel momentum
      // Note: The perpendicular advection of momentum is scaled by the particle flux factor.
      //       The perpendicular diffusion of momentum (viscosity) is scaled by the momentum flux factor.
      //       Parallel transport is not touched.
      Vector3D momentum_flux = -eta_n * Grad(Vn);
      Field3D momentum_flux_abs = sqrt(momentum_flux * momentum_flux);
      Field3D momentum_limit = Pnlim;

      momentum_flux_factor = pow(1. + pow(momentum_flux_abs / (mom_flux_limit_alpha * momentum_limit),
                                          flux_limit_gamma),
                                -1./flux_limit_gamma);
    } else {
      momentum_flux_factor = 1.0;
    }

    if (heat_flux_limiter) {
      // Apply limiter to flux of heat
      // Note:
      //  - Convection limited by particle flux limiter
      //  - Conduction limited by heat flux limiter
      //  - Heat flux limiter calculated only from conduction transport
      Vector3D heat_flux = - kappa_n * Grad(Tn);
        

      Field3D heat_flux_abs = sqrt(heat_flux * heat_flux);

      Field3D heat_limit = Pnlim * sqrt(2. * Tnlim / (PI * AA));

      heat_flux_factor = pow(1. + pow(heat_flux_abs / (heat_flux_limit_alpha * heat_limit),
                                      flux_limit_gamma),
                              -1./flux_limit_gamma);
    } else {
      heat_flux_factor = 1.0;
    }

    // Communicate guard cells and apply boundary conditions
    // because the flux factors will be differentiated
    mesh->communicate(particle_flux_factor, momentum_flux_factor, heat_flux_factor);
    particle_flux_factor.applyBoundary("neumann");
    momentum_flux_factor.applyBoundary("neumann");
    heat_flux_factor.applyBoundary("neumann");
  }

  /////////////////////////////////////////////////////
  // Neutral density
  TRACE("Neutral density");

  // Note: Only perpendicular flux scaled by limiter
  ddt(Nn) = -FV::Div_par_mod<ParLimiter>(Nn, Vn, sound_speed); // Parallel advection

  // Perpendicular advection
  if (perp_operator == 0) {
    ddt(Nn) += FV::Div_a_Grad_perp(DnnNn * particle_flux_factor, logPnlim);
  } else if (perp_operator == 1) {                                       
    ddt(Nn) += FV::Div_a_Grad_perp_limit<PerpLimiter>(Dnn * particle_flux_factor, Nn, logPnlim);
  } else if (perp_operator == 2) {
    ddt(Nn) += Div_a_Grad_perp_upwind_flows(DnnNn * particle_flux_factor, logPnlim,
                                   particle_flow_xlow,
                                   particle_flow_ylow); 
  } else {
    throw BoutException("Neutral operator choice should be 0, 1 or 2");
  };

  Sn = density_source; // Save for possible output
  if (localstate.isSet("density_source")) {
    Sn += get<Field3D>(localstate["density_source"]);
  }
  ddt(Nn) += Sn; // Always add density_source

  if (evolve_momentum) {

    /////////////////////////////////////////////////////
    // Neutral momentum
    TRACE("Neutral momentum");

    ddt(NVn) =
        -AA * FV::Div_par_fvv<ParLimiter>(Nnlim, Vn, sound_speed)  // Parallel advection
        - Grad_par(Pn)                                             // Pressure gradient
        ;

    // Perpendicular advection
    if (perp_operator == 0) {      
      ddt(NVn) += FV::Div_a_Grad_perp(DnnNVn * particle_flux_factor, logPnlim);                               
    } else if (perp_operator == 1) {
      ddt(NVn) += FV::Div_a_Grad_perp_limit<PerpLimiter>(Dnn, NVn * particle_flux_factor, logPnlim);
    } else if (perp_operator == 2) {
      ddt(NVn) += Div_a_Grad_perp_upwind_flows(DnnNVn, logPnlim,
                                     momentum_flow_xlow,
                                     momentum_flow_ylow);
    } else {
      throw BoutException("Neutral operator choice should be 0, 1 or 2");
    };

    if (neutral_viscosity) {
      // NOTE: The following viscosity terms are not (yet) balanced
      //       by a viscous heating term

      // Relationship between heat conduction and viscosity for neutral
      // gas Chapman, Cowling "The Mathematical Theory of Non-Uniform
      // Gases", CUP 1952 Ferziger, Kaper "Mathematical Theory of
      // Transport Processes in Gases", 1972
      // eta_n = (2. / 5) * kappa_n;
      //

      ddt(NVn) += AA * FV::Div_par_K_Grad_par((2. / 5) * DnnNn, Vn) // Parallel viscosity
        ;
      // NOTE: Diffusion flow operator not yet implemented
      // Perpendicular viscosity
      if (perp_operator == 0) {    
        ddt(NVn) += AA * FV::Div_a_Grad_perp((2. / 5) * DnnNn, Vn);                                   
      } else {
        ddt(NVn) += FV::Div_a_Grad_perp_limit<PerpLimiter>((2. / 5) * Dnn, Nn, Vn);
      };

    }

    if (localstate.isSet("momentum_source")) {
      Snv = get<Field3D>(localstate["momentum_source"]);
      ddt(NVn) += Snv;
    }

  } else {
    ddt(NVn) = 0;
    Snv = 0;
    output_warn.write("WARNING: Not evolving neutral parallel momentum. NVn and Vn set to 0");
  }

  /////////////////////////////////////////////////////
  // Neutral pressure
  TRACE("Neutral pressure");

  SPd_par_adv =                                                         -FV::Div_par_mod<ParLimiter>(Pn, Vn, sound_speed);
  SPd_par_compr =                                                       -(2. / 3) * Pn * Div_par(Vn);

  SPd_perp_adv = 0;
  SPd_perp_compr = 0;
  SPd_perp_cond = 0;

  ///// 1. Standard AFN
  if (perp_pressure_form == 1) {

    if (perp_operator == 0) {
        SPd_perp_adv = FV::Div_a_Grad_perp(                             (5. / 3) * DnnPn * particle_flux_factor, logPnlim);
      } else if (perp_operator == 1) {
        SPd_perp_adv = FV::Div_a_Grad_perp_limit<PerpLimiter>(          (5. / 3) * Dnn * particle_flux_factor, Pn, logPnlim);
      } else if (perp_operator == 2) {
        SPd_perp_adv = Div_a_Grad_perp_upwind_flows(                    (5. / 3) * DnnPn * particle_flux_factor, logPnlim,
                                   energy_flow_xlow, energy_flow_ylow); 
      } else {
        throw BoutException("Neutral operator choice should be 0, 1 or 2");
      };
    SPd_perp_compr =                                                    0;

  ///// 2. Original Hermes-3 form
  } else if (perp_pressure_form == 2) {

    if (perp_operator == 0) {
        SPd_perp_adv = FV::Div_a_Grad_perp(                              DnnPn * particle_flux_factor, logPnlim);
      } else if (perp_operator == 1) {
        SPd_perp_adv = FV::Div_a_Grad_perp_limit<PerpLimiter>(           Dnn * particle_flux_factor, Pn, logPnlim);
      } else if (perp_operator == 2) {
        SPd_perp_adv = Div_a_Grad_perp_upwind_flows(                     DnnPn * particle_flux_factor, logPnlim,
                                                    energy_flow_xlow, energy_flow_ylow); 
      } else {
        throw BoutException("Neutral operator choice should be 0, 1 or 2");
      };

    SPd_perp_compr =                                                     0;

  ///// 3. No 5/3 term on advection, additional compression term
  // NOTE: is the operator for compression correct here?
  } else if (perp_pressure_form == 3) {
    
    if (perp_operator == 0) {
        SPd_perp_adv = FV::Div_a_Grad_perp(                              DnnPn * particle_flux_factor, logPnlim);
        SPd_perp_compr = -(2. / 3) * Pn * FV::Div_a_Grad_perp(           Dnn * particle_flux_factor, logPnlim);
      } else if (perp_operator == 1) {
        SPd_perp_adv = FV::Div_a_Grad_perp_limit<PerpLimiter>(           Dnn * particle_flux_factor, Pn, logPnlim);
        SPd_perp_compr = -(2. / 3) * Pn * Div_a_Grad_perp_upwind(        Dnn * particle_flux_factor, logPnlim);
      } else if (perp_operator == 2) {
        SPd_perp_adv = Div_a_Grad_perp_upwind_flows(                     DnnPn * particle_flux_factor, logPnlim,
                                                    energy_flow_xlow, energy_flow_ylow); 
        SPd_perp_compr = -(2. / 3) * Pn * Div_a_Grad_perp_upwind(        Dnn * particle_flux_factor, logPnlim);
      } else {
        throw BoutException("Neutral operator choice should be 0, 1 or 2");
      };

    
  
  ///// 4. Standard AFN with 5/3 with additional compression term
  } else if (perp_pressure_form == 4) {
        SPd_perp_compr =                                                 (2. / 3) * DnnPn * particle_flux_factor * Grad_perp(logPnlim) * Grad_perp(Pnlim);

    if (perp_operator == 0) {
        SPd_perp_adv = FV::Div_a_Grad_perp(                              (5. / 3) * DnnPn * particle_flux_factor, logPnlim);
      } else if (perp_operator == 1) {
        SPd_perp_adv = FV::Div_a_Grad_perp_limit<PerpLimiter>(           (5. / 3) * Dnn * particle_flux_factor, Pn, logPnlim);
      } else if (perp_operator == 2) {
        SPd_perp_adv = Div_a_Grad_perp_upwind_flows(                     (5. / 3) * DnnPn * particle_flux_factor, logPnlim,
                                                    energy_flow_xlow, energy_flow_ylow); 
      } else {
        throw BoutException("Neutral operator choice should be 0, 1 or 2");
      };

  }

  ///// 1. Standard AFN form
  if (perp_cond_form == 1) {  
    
    // Note: flow operators for diffusive processes not implemented yet
    if (perp_operator == 0) {
        SPd_perp_cond =                                                  (2. / 3) * FV::Div_a_Grad_perp(kappa_n * heat_flux_factor, Tn);
      } else {
        SPd_perp_cond =                                                  (2. / 3) * Div_a_Grad_perp_upwind(kappa_n * heat_flux_factor, Tn);
      };

  ///// 2. Original Hermes-3 form 
  } else if (perp_cond_form == 2) {
    

    if (perp_operator == 0) {
        SPd_perp_cond =                                                  FV::Div_a_Grad_perp(kappa_n * heat_flux_factor, Tn);
      } else {
        SPd_perp_cond =                                                  Div_a_Grad_perp_upwind(kappa_n * heat_flux_factor, Tn);
      };

  }

  SPd_par_cond =                                                         FV::Div_par_K_Grad_par(kappa_n * heat_flux_factor, Tn);
  
  // Perpendicular advection scaled by particle_flux_factor
  // Perpendicular and parallel conduction scaled by heat_flux_factor
  ddt(Pn) = SPd_par_adv // Advection
          + SPd_par_compr                       // Compression
          + SPd_perp_adv   // Perpendicular advection: q = 5/2 p u_perp
          + SPd_perp_compr // Perpendicular compression: 0 by default
          
    ;

  energy_flow_xlow *= 3/2; // Note: Should this be 5/2?
  energy_flow_ylow *= 3/2;

  if (neutral_conduction) {
  ddt(Pn) += SPd_perp_cond      // Perpendicular conduction
      + SPd_par_cond;  // Parallel conduction
  }
  
  Sp = pressure_source;
  SPd_src = (2. / 3) * get<Field3D>(localstate["energy_source"]);     // Sources set by collisions and reactions
  SPd_ext_src = pressure_source;    // Sources set by the user

  if (localstate.isSet("energy_source")) {
    Sp += SPd_src;
  }
  ddt(Pn) += Sp;

  SPd_visc_heat = 0;
  if ((neutral_viscosity) and (evolve_momentum)) {
    // Scaled by momentum flux factor
    Field3D momentum_source = FV::Div_a_Grad_perp(eta_n * momentum_flux_factor, Vn)    // Perpendicular viscosity
              + FV::Div_par_K_Grad_par(eta_n * momentum_flux_factor, Vn) // Parallel viscosity
      ;

    ddt(NVn) += momentum_source; // Viscosity

    SPd_visc_heat = -(2. / 3) * Vn * momentum_source;
    ddt(Pn) += SPd_visc_heat; // Viscous heating
  }

  BOUT_FOR(i, Pn.getRegion("RGN_ALL")) {
    if ((Pn[i] < pn_floor * 1e-2) && (ddt(Pn)[i] < 0.0)) {
      ddt(Pn)[i] = 0.0;
    }
    if ((Nn[i] < nn_floor * 1e-2) && (ddt(Nn)[i] < 0.0)) {
      ddt(Nn)[i] = 0.0;
    }
  }

  // Scale time derivatives
  if (state.isSet("scale_timederivs")) {
    Field3D scale_timederivs = get<Field3D>(state["scale_timederivs"]);
    ddt(Nn) *= scale_timederivs;
    ddt(Pn) *= scale_timederivs;
    ddt(NVn) *= scale_timederivs;
  }

#if CHECKLEVEL >= 1
  for (auto& i : Nn.getRegion("RGN_NOBNDRY")) {
    if (!std::isfinite(ddt(Nn)[i])) {
      throw BoutException("ddt(N{}) non-finite at {}\n", name, i);
    }
    if (!std::isfinite(ddt(Pn)[i])) {
      throw BoutException("ddt(P{}) non-finite at {}\n", name, i);
    }
    if (!std::isfinite(ddt(NVn)[i])) {
      throw BoutException("ddt(NV{}) non-finite at {}\n", name, i);
    }
  }
#endif
}

void NeutralMixed::outputVars(Options& state) {
  // Normalisations
  auto Nnorm = get<BoutReal>(state["Nnorm"]);
  auto Tnorm = get<BoutReal>(state["Tnorm"]);
  auto Omega_ci = get<BoutReal>(state["Omega_ci"]);
  auto Cs0 = get<BoutReal>(state["Cs0"]);
  auto rho_s0 = get<BoutReal>(state["rho_s0"]);
  const BoutReal Pnorm = SI::qe * Tnorm * Nnorm;

  state[std::string("N") + name].setAttributes({{"time_dimension", "t"},
                                                {"units", "m^-3"},
                                                {"conversion", Nnorm},
                                                {"standard_name", "density"},
                                                {"long_name", name + " number density"},
                                                {"species", name},
                                                {"source", "neutral_mixed"}});

  state[std::string("P") + name].setAttributes({{"time_dimension", "t"},
                                                {"units", "Pa"},
                                                {"conversion", Pnorm},
                                                {"standard_name", "pressure"},
                                                {"long_name", name + " pressure"},
                                                {"species", name},
                                                {"source", "neutral_mixed"}});

  state[std::string("NV") + name].setAttributes(
      {{"time_dimension", "t"},
       {"units", "kg / m^2 / s"},
       {"conversion", SI::Mp * Nnorm * Cs0},
       {"standard_name", "momentum"},
       {"long_name", name + " parallel momentum"},
       {"species", name},
       {"source", "neutral_mixed"}});

  if (output_ddt) {
    set_with_attrs(
        state[std::string("ddt(N") + name + std::string(")")], ddt(Nn),
        {{"time_dimension", "t"},
         {"units", "m^-3 s^-1"},
         {"conversion", Nnorm * Omega_ci},
         {"long_name", std::string("Rate of change of ") + name + " number density"},
         {"source", "neutral_mixed"}});
    set_with_attrs(state[std::string("ddt(P") + name + std::string(")")], ddt(Pn),
                   {{"time_dimension", "t"},
                    {"units", "Pa s^-1"},
                    {"conversion", Pnorm * Omega_ci},
                    {"source", "neutral_mixed"}});
    set_with_attrs(state[std::string("ddt(NV") + name + std::string(")")], ddt(NVn),
                   {{"time_dimension", "t"},
                    {"units", "kg m^-2 s^-2"},
                    {"conversion", SI::Mp * Nnorm * Cs0 * Omega_ci},
                    {"source", "neutral_mixed"}});
  }
  if (diagnose) {
    set_with_attrs(state[std::string("T") + name], Tn,
                   {{"time_dimension", "t"},
                    {"units", "eV"},
                    {"conversion", Tnorm},
                    {"standard_name", "temperature"},
                    {"long_name", name + " temperature"},
                    {"source", "neutral_mixed"}});

    set_with_attrs(state[std::string("Dnn") + name], Dnn,
                   {{"time_dimension", "t"},
                    {"units", "m^2/s"},
                    {"conversion", Cs0 * Cs0 / Omega_ci},
                    {"standard_name", "diffusion coefficient"},
                    {"long_name", name + " diffusion coefficient"},
                    {"source", "neutral_mixed"}});

    set_with_attrs(state[std::string("eta_") + name], eta_n,
                   {{"time_dimension", "t"},
                    {"units", "Pa s"},
                    {"conversion", SQ(rho_s0) * Omega_ci * SI::Mp * Nnorm},
                    {"standard_name", "viscosity"},
                    {"long_name", name + " viscosity"},
                    {"source", "neutral_mixed"}});

    set_with_attrs(state[std::string("kappa_") + name], kappa_n,
                   {{"time_dimension", "t"},
                    {"units", "W / m / eV"},
                    {"conversion", SI::qe * Nnorm * rho_s0 * Cs0},
                    {"standard_name", "heat conductivity"},
                    {"long_name", name + " heat conductivity"},
                    {"source", "neutral_mixed"}});

    set_with_attrs(state[std::string("SN") + name], Sn,
                   {{"time_dimension", "t"},
                    {"units", "m^-3 s^-1"},
                    {"conversion", Nnorm * Omega_ci},
                    {"standard_name", "density source"},
                    {"long_name", name + " number density source"},
                    {"source", "neutral_mixed"}});

    set_with_attrs(state[std::string("SP") + name], Sp,
                   {{"time_dimension", "t"},
                    {"units", "Pa s^-1"},
                    {"conversion", SI::qe * Tnorm * Nnorm * Omega_ci},
                    {"standard_name", "pressure source"},
                    {"long_name", name + " pressure source"},
                    {"source", "neutral_mixed"}});

    set_with_attrs(state[std::string("SNV") + name], Snv,
                   {{"time_dimension", "t"},
                    {"units", "kg m^-2 s^-2"},
                    {"conversion", SI::Mp * Nnorm * Cs0 * Omega_ci},
                    {"standard_name", "momentum source"},
                    {"long_name", name + " momentum source"},
                    {"source", "neutral_mixed"}});

    set_with_attrs(state[std::string("S") + name + std::string("_src")], density_source,
                   {{"time_dimension", "t"},
                    {"units", "m^-3 s^-1"},
                    {"conversion", Nnorm * Omega_ci},
                    {"standard_name", "density source"},
                    {"long_name", name + " number density source"},
                    {"species", name},
                    {"source", "neutral_mixed"}});

    set_with_attrs(state[std::string("P") + name + std::string("_src")], pressure_source,
                   {{"time_dimension", "t"},
                    {"units", "Pa s^-1"},
                    {"conversion", Pnorm * Omega_ci},
                    {"standard_name", "pressure source"},
                    {"long_name", name + " pressure source"},
                    {"species", name},
                    {"source", "neutral_mixed"}});

    set_with_attrs(state[std::string("particle_flux_factor_") + name], particle_flux_factor,
                   {{"time_dimension", "t"},
                    {"units", ""},
                    {"conversion", 1.0},
                    {"standard_name", "flux factor"},
                    {"long_name", name + " particle flux factor"},
                    {"species", name},
                    {"source", "neutral_mixed"}});
    set_with_attrs(state[std::string("momentum_flux_factor_") + name], momentum_flux_factor,
                   {{"time_dimension", "t"},
                    {"units", ""},
                    {"conversion", 1.0},
                    {"standard_name", "flux factor"},
                    {"long_name", name + " momentum flux factor"},
                    {"species", name},
                    {"source", "neutral_mixed"}});

    set_with_attrs(state[std::string("heat_flux_factor_") + name], heat_flux_factor,
                   {{"time_dimension", "t"},
                    {"units", ""},
                    {"conversion", 1.0},
                    {"standard_name", "flux factor"},
                    {"long_name", name + " heat flux factor"},
                    {"species", name},
                    {"source", "neutral_mixed"}});

    if (diagnose_eqns) {
      set_with_attrs(state[std::string("SP") + name + std::string("_par_adv")], SPd_par_adv,
                    {{"time_dimension", "t"},
                      {"units", "Pa s^-1"},
                      {"conversion", SI::qe * Tnorm * Nnorm * Omega_ci},
                      {"standard_name", "parallel advection"},
                      {"long_name", name + " parallel advection"},
                      {"source", "neutral_mixed"}});

      set_with_attrs(state[std::string("SP") + name + std::string("_par_compr")], SPd_par_compr,
                    {{"time_dimension", "t"},
                      {"units", "Pa s^-1"},
                      {"conversion", SI::qe * Tnorm * Nnorm * Omega_ci},
                      {"standard_name", "parallel compression"},
                      {"long_name", name + " parallel compression"},
                      {"source", "neutral_mixed"}});

      set_with_attrs(state[std::string("SP") + name + std::string("_perp_adv")], SPd_perp_adv,
                    {{"time_dimension", "t"},
                      {"units", "Pa s^-1"},
                      {"conversion", SI::qe * Tnorm * Nnorm * Omega_ci},
                      {"standard_name", "perpendicular advection"},
                      {"long_name", name + " perpendicular advection"},
                      {"source", "neutral_mixed"}});

      set_with_attrs(state[std::string("SP") + name + std::string("_perp_compr")], SPd_perp_compr,
                    {{"time_dimension", "t"},
                      {"units", "Pa s^-1"},
                      {"conversion", SI::qe * Tnorm * Nnorm * Omega_ci},
                      {"standard_name", "perpendicular compression"},
                      {"long_name", name + " perpendicular compression"},
                      {"source", "neutral_mixed"}});

      set_with_attrs(state[std::string("SP") + name + std::string("_perp_cond")], SPd_perp_cond,
                    {{"time_dimension", "t"},
                      {"units", "Pa s^-1"},
                      {"conversion", SI::qe * Tnorm * Nnorm * Omega_ci},
                      {"standard_name", "perpendicular conduction"},
                      {"long_name", name + " perpendicular conduction"},
                      {"source", "neutral_mixed"}});

      set_with_attrs(state[std::string("SP") + name + std::string("_par_cond")], SPd_par_cond,
                    {{"time_dimension", "t"},
                      {"units", "Pa s^-1"},
                      {"conversion", SI::qe * Tnorm * Nnorm * Omega_ci},
                      {"standard_name", "parallel conduction"},
                      {"long_name", name + " parallel conduction"},
                      {"source", "neutral_mixed"}});

      set_with_attrs(state[std::string("SP") + name + std::string("_src")], SPd_src,
                    {{"time_dimension", "t"},
                      {"units", "Pa s^-1"},
                      {"conversion", SI::qe * Tnorm * Nnorm * Omega_ci},
                      {"standard_name", "collision and reaction sources"},
                      {"long_name", name + " collision and reaction sources"},
                      {"source", "neutral_mixed"}});

      set_with_attrs(state[std::string("SP") + name + std::string("_ext_src")], SPd_ext_src,
                    {{"time_dimension", "t"},
                      {"units", "Pa s^-1"},
                      {"conversion", SI::qe * Tnorm * Nnorm * Omega_ci},
                      {"standard_name", "user set source"},
                      {"long_name", name + " user set source"},
                      {"source", "neutral_mixed"}});
      if (evolve_momentum) {
      set_with_attrs(state[std::string("SP") + name + std::string("_visc_heat")], SPd_visc_heat,
                    {{"time_dimension", "t"},
                      {"units", "Pa s^-1"},
                      {"conversion", SI::qe * Tnorm * Nnorm * Omega_ci},
                      {"standard_name", "viscous heating"},
                      {"long_name", name + " viscous heating"},
                      {"source", "neutral_mixed"}});
      }

      if (particle_flow_xlow.isAllocated()) {
        set_with_attrs(state[std::string("ParticleFlow_") + name + std::string("_xlow")], particle_flow_xlow,
                    {{"time_dimension", "t"},
                      {"units", "s^-1"},
                      {"conversion", rho_s0 * SQ(rho_s0) * Nnorm * Omega_ci},
                      {"standard_name", "particle flow"},
                      {"long_name", name + " particle flow in X. Note: May be incomplete."},
                      {"species", name},
                      {"source", "neutral_mixed"}});
      }
      if (particle_flow_ylow.isAllocated()) {
        set_with_attrs(state[std::string("ParticleFlow_") + name + std::string("_ylow")], particle_flow_ylow,
                    {{"time_dimension", "t"},
                      {"units", "s^-1"},
                      {"conversion", rho_s0 * SQ(rho_s0) * Nnorm * Omega_ci},
                      {"standard_name", "particle flow"},
                      {"long_name", name + " particle flow in Y. Note: May be incomplete."},
                      {"species", name},
                      {"source", "evolve_density"}});
      }
      if (momentum_flow_xlow.isAllocated()) {
        set_with_attrs(state[std::string("MomentumFlow_") + name + std::string("_xlow")], momentum_flow_xlow,
                    {{"time_dimension", "t"},
                      {"units", "N"},
                      {"conversion", rho_s0 * SQ(rho_s0) * SI::Mp * Nnorm * Cs0 * Omega_ci},
                      {"standard_name", "momentum flow"},
                      {"long_name", name + " momentum flow in X. Note: May be incomplete."},
                      {"species", name},
                      {"source", "evolve_momentum"}});
      }
      if (momentum_flow_ylow.isAllocated()) {
        set_with_attrs(state[std::string("MomentumFlow_") + name + std::string("_ylow")], momentum_flow_ylow,
                    {{"time_dimension", "t"},
                      {"units", "N"},
                      {"conversion", rho_s0 * SQ(rho_s0) * SI::Mp * Nnorm * Cs0 * Omega_ci},
                      {"standard_name", "momentum flow"},
                      {"long_name", name + " momentum flow in Y. Note: May be incomplete."},
                      {"species", name},
                      {"source", "evolve_momentum"}});
      }
      if (energy_flow_xlow.isAllocated()) {
        set_with_attrs(state[std::string("EnergyFlow_") + name + std::string("_xlow")], energy_flow_xlow,
                    {{"time_dimension", "t"},
                      {"units", "W"},
                      {"conversion", rho_s0 * SQ(rho_s0) * Pnorm * Omega_ci},
                      {"standard_name", "power"},
                      {"long_name", name + " power through X cell face. Note: May be incomplete."},
                      {"species", name},
                      {"source", "evolve_pressure"}});
      }
      if (energy_flow_ylow.isAllocated()) {
        set_with_attrs(state[std::string("EnergyFlow_") + name + std::string("_ylow")], energy_flow_ylow,
                    {{"time_dimension", "t"},
                      {"units", "W"},
                      {"conversion", rho_s0 * SQ(rho_s0) * Pnorm * Omega_ci},
                      {"standard_name", "power"},
                      {"long_name", name + " power through Y cell face. Note: May be incomplete."},
                      {"species", name},
                      {"source", "evolve_pressure"}});
      }
    }
  }
}

void NeutralMixed::precon(const Options& state, BoutReal gamma) {
  if (!precondition) {
    return;
  }

  // Neutral gas diffusion
  // Solve (1 - gamma*Dnn*Delp2)^{-1}

  Field3D coef = -gamma * Dnn * particle_flux_factor;

  if (state.isSet("scale_timederivs")) {
    coef *= get<Field3D>(state["scale_timederivs"]);
  }

  inv->setCoefD(coef);

  ddt(Nn) = inv->solve(ddt(Nn));
  if (evolve_momentum) {
    ddt(NVn) = inv->solve(ddt(NVn));
  }
  ddt(Pn) = inv->solve(ddt(Pn));
}<|MERGE_RESOLUTION|>--- conflicted
+++ resolved
@@ -141,7 +141,6 @@
 
   maximum_mfp = options["maximum_mfp"]
     .doc("Optional maximum mean free path in [m] for diffusive processes. < 0 is off")
-<<<<<<< HEAD
     .withDefault(0.1);
 
   perp_pressure_form = options["perp_pressure_form"]
@@ -181,10 +180,6 @@
   perp_operator = options["perp_operator"]
     .doc("Choice of operator for perp transport. Either 0, 1 or 3")
     .withDefault<BoutReal>(0);
-=======
-    .withDefault(0.2)
-    / meters;   // Normalise
->>>>>>> 44fbcf6f
 
   if (precondition) {
     inv = std::unique_ptr<Laplacian>(Laplacian::create(&options["precon_laplace"]));
@@ -382,7 +377,6 @@
   // Calculate cross-field diffusion from collision frequency
   //
   //
-<<<<<<< HEAD
   if (localstate.isSet("collision_frequency")) {
     // Dnn = Vth^2 / sigma
 
@@ -397,35 +391,6 @@
     output_warn.write("No collisions set for the neutrals, limiting mean free path to 0.1m");
     Field3D Rnn = sqrt(Tn / AA) / (0.1 / get<BoutReal>(state["units"]["meters"]));
     Dnn = (Tn / AA) / Rnn;
-=======
-
-  
-
-  if (legacy_limiter_vth) {
-    Vth = sqrt(floor(Tn, 1e-5) / AA);   // RMS of Maxwellian velocity in 1D system
-  } else {
-    Vth = 0.25 * sqrt(8 * floor(Tn, 1e-5) / (PI * AA));   // Mean of Maxwellian velocity magnitude along 1 direction in 3D system
-  }
-
-  // Pseudo collisionality: effectively limits neutral mean
-  // free path to a user setting in [m] representing vessel size
-  Field3D Rnn = Vth / maximum_mfp; 
-
-  if (localstate.isSet("collision_frequency")) {
-    // Dnn = Vth^2 / sigma
-    Dnn = Vth*Vth / (get<Field3D>(localstate["collision_frequency"]) + Rnn);
-  } else {
-    Dnn = Vth*Vth / Rnn;
-  }
-
-  if (flux_limit > 0.0) {
-    // Apply flux limit to diffusion,
-    // using the local thermal speed and pressure gradient magnitude
-    Field3D Dmax = flux_limit * Vth / (abs(Grad(logPnlim)) + 1. / maximum_mfp);
-    BOUT_FOR(i, Dmax.getRegion("RGN_NOBNDRY")) {
-      Dnn[i] = BOUTMIN(Dnn[i], Dmax[i]);
-    }
->>>>>>> 44fbcf6f
   }
 
   if (diffusion_limit > 0.0) {
