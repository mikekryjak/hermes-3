
#include <bout/constants.hxx>
#include <bout/derivs.hxx>
#include <bout/difops.hxx>
#include <bout/fv_ops.hxx>
#include <bout/output_bout_types.hxx>

#include "../include/hermes_utils.hxx"
#include "../include/div_ops.hxx"
#include "../include/hermes_build_config.hxx"
#include "../include/neutral_mixed.hxx"

using bout::globals::mesh;

using ParLimiter = FV::Upwind;

NeutralMixed::NeutralMixed(const std::string& name, Options& alloptions, Solver* solver)
    : name(name) {
  AUTO_TRACE();

  // Normalisations
  const Options& units = alloptions["units"];
  const BoutReal meters = units["meters"];
  const BoutReal seconds = units["seconds"];
  const BoutReal Nnorm = units["inv_meters_cubed"];
  const BoutReal Tnorm = units["eV"];
  const BoutReal Omega_ci = 1. / units["seconds"].as<BoutReal>();

  // Need to take derivatives in X for cross-field diffusion terms
  ASSERT0(mesh->xstart > 0);

  auto& options = alloptions[name];

  // Evolving variables e.g name is "h" or "h+"
  solver->add(Nn, std::string("N") + name);
  solver->add(Pn, std::string("P") + name);

  evolve_momentum = options["evolve_momentum"]
                        .doc("Evolve parallel neutral momentum?")
                        .withDefault<bool>(true);

  if (evolve_momentum) {
    solver->add(NVn, std::string("NV") + name);
  } else {
    output_warn.write(
        "WARNING: Not evolving neutral parallel momentum. NVn and Vn set to zero\n");
    NVn = 0.0;
    Vn = 0.0;
  }

  sheath_ydown = options["sheath_ydown"]
                     .doc("Enable wall boundary conditions at ydown")
                     .withDefault<bool>(true);

  sheath_yup = options["sheath_yup"]
                   .doc("Enable wall boundary conditions at yup")
                   .withDefault<bool>(true);

  nn_floor = options["nn_floor"]
                 .doc("A minimum density used when dividing NVn by Nn. "
                      "Normalised units.")
                 .withDefault(1e-8);

  pn_floor = nn_floor * (1./get<BoutReal>(alloptions["units"]["eV"]));

  precondition = options["precondition"]
                     .doc("Enable preconditioning in neutral model?")
                     .withDefault<bool>(true);

  lax_flux = options["lax_flux"]
                     .doc("Enable stabilising lax flux?")
                     .withDefault<bool>(true);

  flux_limit =
      options["flux_limit"]
          .doc("Limit diffusive fluxes to fraction of thermal speed. <0 means off.")
          .withDefault(0.2);

  maximum_mfp =
      options["maximum_mfp"]
          .doc("Add a pseudo-collisionality representing physical MFP limit to pressure diffusion model")
          .withDefault(0.1) 
                    / get<BoutReal>(alloptions["units"]["meters"]);

  diffusion_limit = options["diffusion_limit"]
                        .doc("Upper limit on diffusion coefficient [m^2/s]. <0 means off")
                        .withDefault(-1.0)
                    / (meters * meters / seconds); // Normalise

  neutral_viscosity = options["neutral_viscosity"]
                          .doc("Include neutral gas viscosity?")
                          .withDefault<bool>(true);

  neutral_conduction = options["neutral_conduction"]
                          .doc("Include neutral gas heat conduction?")
                          .withDefault<bool>(true);

  fix_D_gradient = options["fix_D_gradient"]
                          .doc("Correctly use Grad_perp instead of Grad in the D calculation?")
                          .withDefault<bool>(true);

  diffusion_collisions_mode = options["diffusion_collisions_mode"]
      .doc("Can be legacy: all enabled collisions excl. IZ, or afn: CX, IZ and NN collisions")
      .withDefault<std::string>("legacy");

  if (precondition) {
    inv = std::unique_ptr<Laplacian>(Laplacian::create(&options["precon_laplace"]));

    inv->setInnerBoundaryFlags(INVERT_DC_GRAD | INVERT_AC_GRAD);
    inv->setOuterBoundaryFlags(INVERT_DC_GRAD | INVERT_AC_GRAD);

    inv->setCoefA(1.0);
  }

  // Optionally output time derivatives
  output_ddt =
      options["output_ddt"].doc("Save derivatives to output?").withDefault<bool>(false);

  diagnose =
      options["diagnose"].doc("Save additional diagnostics?").withDefault<bool>(false);

  AA = options["AA"].doc("Particle atomic mass. Proton = 1").withDefault(1.0);

  // Try to read the density source from the mesh
  // Units of particles per cubic meter per second
  density_source = 0.0;
  mesh->get(density_source, std::string("N") + name + "_src");
  // Allow the user to override the source
  density_source =
      alloptions[std::string("N") + name]["source"]
          .doc("Source term in ddt(N" + name + std::string("). Units [m^-3/s]"))
          .withDefault(density_source)
      / (Nnorm * Omega_ci);

  // Try to read the pressure source from the mesh
  // Units of Pascals per second
  pressure_source = 0.0;
  mesh->get(pressure_source, std::string("P") + name + "_src");
  // Allow the user to override the source
  pressure_source = alloptions[std::string("P") + name]["source"]
                        .doc(std::string("Source term in ddt(P") + name
                             + std::string("). Units [N/m^2/s]"))
                        .withDefault(pressure_source)
                    / (SI::qe * Nnorm * Tnorm * Omega_ci);

  // Set boundary condition defaults: Neumann for all but the diffusivity.
  // The dirichlet on diffusivity ensures no radial flux.
  // NV and V are ignored as they are hardcoded in the parallel BC code.
  alloptions[std::string("Dnn") + name]["bndry_all"] =
      alloptions[std::string("Dnn") + name]["bndry_all"].withDefault("dirichlet");
  alloptions[std::string("T") + name]["bndry_all"] =
      alloptions[std::string("T") + name]["bndry_all"].withDefault("neumann");
  alloptions[std::string("P") + name]["bndry_all"] =
      alloptions[std::string("P") + name]["bndry_all"].withDefault("neumann");
  alloptions[std::string("N") + name]["bndry_all"] =
      alloptions[std::string("N") + name]["bndry_all"].withDefault("neumann");

  // Pick up BCs from input file
  Dnn.setBoundary(std::string("Dnn") + name);
  Tn.setBoundary(std::string("T") + name);
  Pn.setBoundary(std::string("P") + name);
  Nn.setBoundary(std::string("N") + name);

  // All floored versions of variables get the same boundary as the original
  Tnlim.setBoundary(std::string("T") + name);
  Pnlim.setBoundary(std::string("P") + name);
  logPnlim.setBoundary(std::string("P") + name);
  Nnlim.setBoundary(std::string("N") + name);

  // Product of Dnn and another parameter has same BC as Dnn - see eqns to see why this is
  // necessary
  DnnNn.setBoundary(std::string("Dnn") + name);
  DnnPn.setBoundary(std::string("Dnn") + name);
  DnnNVn.setBoundary(std::string("Dnn") + name);
}

void NeutralMixed::transform(Options& state) {
  AUTO_TRACE();

  mesh->communicate(Nn, Pn, NVn);

  Nn.clearParallelSlices();
  Pn.clearParallelSlices();
  NVn.clearParallelSlices();

  Nn = floor(Nn, 0.0);
  Pn = floor(Pn, 0.0);

  // Nnlim Used where division by neutral density is needed
  Nnlim = floor(Nn, nn_floor);
  Tn = Pn / Nnlim;
  Tn.applyBoundary();

  Vn = NVn / (AA * Nnlim);
  Vnlim = Vn;

  Vn.applyBoundary("neumann");
  Vnlim.applyBoundary("neumann");

  Pnlim = floor(Pn, pn_floor);
  Pnlim.applyBoundary();

  /////////////////////////////////////////////////////
  // Parallel boundary conditions
  TRACE("Neutral boundary conditions");

  if (sheath_ydown) {
    for (RangeIterator r = mesh->iterateBndryLowerY(); !r.isDone(); r++) {
      for (int jz = 0; jz < mesh->LocalNz; jz++) {
        // Free boundary (constant gradient) density
        BoutReal nnwall =
            0.5 * (3. * Nn(r.ind, mesh->ystart, jz) - Nn(r.ind, mesh->ystart + 1, jz));
        if (nnwall < 0.0)
          nnwall = 0.0;

        BoutReal tnwall = Tn(r.ind, mesh->ystart, jz);

        Nn(r.ind, mesh->ystart - 1, jz) = 2 * nnwall - Nn(r.ind, mesh->ystart, jz);

        // Zero gradient temperature, heat flux added later
        Tn(r.ind, mesh->ystart - 1, jz) = tnwall;

        // Set pressure consistent at the boundary
        // Pn(r.ind, mesh->ystart - 1, jz) =
        //     2. * nnwall * tnwall - Pn(r.ind, mesh->ystart, jz);

        // Zero-gradient pressure
        Pn(r.ind, mesh->ystart - 1, jz) = Pn(r.ind, mesh->ystart, jz);
        Pnlim(r.ind, mesh->ystart - 1, jz) = Pnlim(r.ind, mesh->ystart, jz);

        // No flow into wall
        Vn(r.ind, mesh->ystart - 1, jz) = -Vn(r.ind, mesh->ystart, jz);
        Vnlim(r.ind, mesh->ystart - 1, jz) = -Vnlim(r.ind, mesh->ystart, jz);
        NVn(r.ind, mesh->ystart - 1, jz) = -NVn(r.ind, mesh->ystart, jz);
      }
    }
  }

  if (sheath_yup) {
    for (RangeIterator r = mesh->iterateBndryUpperY(); !r.isDone(); r++) {
      for (int jz = 0; jz < mesh->LocalNz; jz++) {
        // Free boundary (constant gradient) density
        BoutReal nnwall =
            0.5 * (3. * Nn(r.ind, mesh->yend, jz) - Nn(r.ind, mesh->yend - 1, jz));
        if (nnwall < 0.0)
          nnwall = 0.0;

        BoutReal tnwall = Tn(r.ind, mesh->yend, jz);

        Nn(r.ind, mesh->yend + 1, jz) = 2 * nnwall - Nn(r.ind, mesh->yend, jz);

        // Zero gradient temperature, heat flux added later
        Tn(r.ind, mesh->yend + 1, jz) = tnwall;

        // Zero-gradient pressure
        Pn(r.ind, mesh->yend + 1, jz) = Pn(r.ind, mesh->yend, jz);
        Pnlim(r.ind, mesh->yend + 1, jz) = Pnlim(r.ind, mesh->yend, jz);

        // No flow into wall
        Vn(r.ind, mesh->yend + 1, jz) = -Vn(r.ind, mesh->yend, jz);
        Vnlim(r.ind, mesh->yend + 1, jz) = -Vnlim(r.ind, mesh->yend, jz);
        NVn(r.ind, mesh->yend + 1, jz) = -NVn(r.ind, mesh->yend, jz);
      }
    }
  }

  // Set values in the state
  auto& localstate = state["species"][name];
  set(localstate["density"], Nn);
  set(localstate["AA"], AA); // Atomic mass
  set(localstate["pressure"], Pn);
  set(localstate["momentum"], NVn);
  set(localstate["velocity"], Vn);
  set(localstate["temperature"], Tn);
}

void NeutralMixed::finally(const Options& state) {
  AUTO_TRACE();
  auto& localstate = state["species"][name];

  // Logarithms used to calculate perpendicular velocity
  // V_perp = -Dnn * ( Grad_perp(Nn)/Nn + Grad_perp(Tn)/Tn )
  //
  // Grad(Pn) / Pn = Grad(Tn)/Tn + Grad(Nn)/Nn
  //               = Grad(logTn + logNn)
  // Field3D logNn = log(Nn);
  // Field3D logTn = log(Tn);

  logPnlim = log(Pnlim);
  logPnlim.applyBoundary();

  ///////////////////////////////////////////////////////
  // Calculate cross-field diffusion from collision frequency
  //
  //

  Field3D mfp_pseudo_nu =
    sqrt(floor(Tn, 1e-5) / AA) / maximum_mfp; // Neutral-neutral collisions [normalised frequency]

  if (localstate.isSet("collision_frequency")) {

    // Collisionality
    // Braginskii mode: plasma - self collisions and ei, neutrals - CX, IZ
    if (collision_names.empty()) {     /// Calculate only once - at the beginning

      if (diffusion_collisions_mode == "afn") {
        for (const auto& collision : localstate["collision_frequencies"].getChildren()) {

          std::string collision_name = collision.second.name();

          if (/// Charge exchange
              (collisionSpeciesMatch(    
                collision_name, name, "+", "cx", "partial")) or
              /// Ionisation
              (collisionSpeciesMatch(    
                collision_name, name, "+", "iz", "partial")) or
              /// Neutral-neutral collisions
              (collisionSpeciesMatch(    
                collision_name, name, name, "coll", "exact"))) {
                  collision_names.push_back(collision_name);
                }
        }
      // Legacy mode: all collisions and CX are included
      } else if (diffusion_collisions_mode == "legacy") {
        for (const auto& collision : localstate["collision_frequencies"].getChildren()) {

          std::string collision_name = collision.second.name();

          if (/// Charge exchange
              (collisionSpeciesMatch(    
                collision_name, name, "", "cx", "partial")) or
              /// Any collision (en, in, ee, ii, nn)
              (collisionSpeciesMatch(    
                collision_name, name, "", "coll", "partial"))) {
                  collision_names.push_back(collision_name);
                }
        }
        
      } else {
        throw BoutException("\ndiffusion_collisions_mode for {:s} must be either legacy or braginskii", name);
      }

      /// Write chosen collisions to log file
      output_info.write("\t{:s} neutral collisionality mode: '{:s}' using ",
                      name, diffusion_collisions_mode);
      for (const auto& collision : collision_names) {        
        output_info.write("{:s} ", collision);
      }
      output_info.write("\n");
      }

    /// Collect the collisionalities based on list of names
    nu = 0;
    for (const auto& collision_name : collision_names) {
      nu += GET_VALUE(Field3D, localstate["collision_frequencies"][collision_name]);
    }


    // Dnn = Vth^2 / sigma
<<<<<<< HEAD
    Dnn_unlimited = (Tn / AA) / (get<Field3D>(localstate["collision_frequency"]) + mfp_pseudo_nu);
=======
    Dnn = (Tn / AA) / (nu + Rnn);
>>>>>>> 8ad24b8c
  } else {
    Dnn_unlimited = (Tn / AA) / mfp_pseudo_nu;
  }

  Dnn = 0;

  gradlogP = abs(Grad(logPnlim));
  gradperplogP = abs(Grad_perp(logPnlim));

  if (flux_limit > 0.0) {
    // Apply flux limit to diffusion,
    // using the local thermal speed and pressure gradient magnitude
    Dmax = flux_limit * sqrt(Tn / AA) / (abs(Grad(logPnlim)) + 1. / maximum_mfp);

    if (fix_D_gradient) {
      Dmax = flux_limit * sqrt(Tn / AA) / (abs(Grad_perp(logPnlim)) + 1. / maximum_mfp);
    }

    BOUT_FOR(i, Dmax.getRegion("RGN_NOBNDRY")) { Dnn[i] = BOUTMIN(Dnn_unlimited[i], Dmax[i]); }
  }

  if (diffusion_limit > 0.0) {
    // Impose an upper limit on the diffusion coefficient
    BOUT_FOR(i, Dnn_unlimited.getRegion("RGN_NOBNDRY")) {
      Dnn[i] = BOUTMIN(Dnn_unlimited[i], diffusion_limit);
    }
  }

  mesh->communicate(Dnn);
  Dnn.clearParallelSlices();
  Dnn.applyBoundary();

  // Neutral diffusion parameters have the same boundary condition as Dnn
  DnnNn = Dnn * Nnlim;
  DnnPn = Dnn * Pnlim;
  DnnNVn = Dnn * NVn;

  DnnPn.applyBoundary();
  DnnNn.applyBoundary();
  DnnNVn.applyBoundary();

  if (sheath_ydown) {
    for (RangeIterator r = mesh->iterateBndryLowerY(); !r.isDone(); r++) {
      for (int jz = 0; jz < mesh->LocalNz; jz++) {
        Dnn(r.ind, mesh->ystart - 1, jz) = -Dnn(r.ind, mesh->ystart, jz);
        DnnNn(r.ind, mesh->ystart - 1, jz) = -DnnNn(r.ind, mesh->ystart, jz);
        DnnPn(r.ind, mesh->ystart - 1, jz) = -DnnPn(r.ind, mesh->ystart, jz);
        DnnNVn(r.ind, mesh->ystart - 1, jz) = -DnnNVn(r.ind, mesh->ystart, jz);
      }
    }
  }

  if (sheath_yup) {
    for (RangeIterator r = mesh->iterateBndryUpperY(); !r.isDone(); r++) {
      for (int jz = 0; jz < mesh->LocalNz; jz++) {
        Dnn(r.ind, mesh->yend + 1, jz) = -Dnn(r.ind, mesh->yend, jz);
        DnnNn(r.ind, mesh->yend + 1, jz) = -DnnNn(r.ind, mesh->yend, jz);
        DnnPn(r.ind, mesh->yend + 1, jz) = -DnnPn(r.ind, mesh->yend, jz);
        DnnNVn(r.ind, mesh->yend + 1, jz) = -DnnNVn(r.ind, mesh->yend, jz);
      }
    }
  }

  // Sound speed appearing in Lax flux for advection terms
  sound_speed = 0;
  if (lax_flux) {
    sound_speed = sqrt(Tn * (5. / 3) / AA);
  }

  // Heat conductivity 
  // Note: This is kappa_n = (5/2) * Pn / (m * nu)
  //       where nu is the collision frequency used in Dnn
  kappa_n = (5. / 2) * DnnNn;

  // Viscosity
  // Relationship between heat conduction and viscosity for neutral
  // gas Chapman, Cowling "The Mathematical Theory of Non-Uniform
  // Gases", CUP 1952 Ferziger, Kaper "Mathematical Theory of
  // Transport Processes in Gases", 1972
  // eta_n = (2. / 5) * m_n * kappa_n;
  //
  eta_n = AA * (5. / 2) * kappa_n;

  /////////////////////////////////////////////////////
  // Neutral density
  TRACE("Neutral density");

  perp_nn_adv_src = Div_a_Grad_perp_upwind_flows(DnnNn, logPnlim,       // Perpendicular advection
                                   particle_flow_xlow,
                                   particle_flow_ylow);                 

  par_nn_adv_src = FV::Div_par_mod<ParLimiter>(Nn, Vn, sound_speed);    // Parallel advection

  ddt(Nn) =
    - par_nn_adv_src
    + perp_nn_adv_src
    ;

  Sn = density_source; // Save for possible output
  if (localstate.isSet("density_source")) {
    Sn += get<Field3D>(localstate["density_source"]);
  }
  ddt(Nn) += Sn; // Always add density_source

  /////////////////////////////////////////////////////
  // Neutral pressure
  TRACE("Neutral pressure");

  ddt(Pn) = 
    - FV::Div_par_mod<ParLimiter>(Pn, Vn, sound_speed)                  // Parallel advection
    - (2. / 3) * Pn * Div_par(Vn)                                       // Parallel compression
    + Div_a_Grad_perp_upwind_flows((5. / 3) * DnnPn, logPnlim,          // Perpendicular advection
                                   energy_flow_xlow, energy_flow_ylow)  
     ;
  energy_flow_xlow *= 3/2; // Note: Should this be 5/2?
  energy_flow_ylow *= 3/2;

  

  if (neutral_conduction) {
    ddt(Pn) += 
      (2. / 3) * Div_a_Grad_perp_upwind(DnnNn, Tn)                      // Perpendicular conduction
      + FV::Div_par_K_Grad_par(kappa_n, Tn)                             // Parallel conduction
      ;
  }
  
  Sp = pressure_source;
  if (localstate.isSet("energy_source")) {
    Sp += (2. / 3) * get<Field3D>(localstate["energy_source"]);
  }
  ddt(Pn) += Sp;


  if (evolve_momentum) {

    /////////////////////////////////////////////////////
    // Neutral momentum
    TRACE("Neutral momentum");

    ddt(NVn) =
        -AA * FV::Div_par_fvv<ParLimiter>(Nnlim, Vn, sound_speed)       // Parallel advection
        - Grad_par(Pn)                                                  // Pressure gradient
      + Div_a_Grad_perp_upwind_flows(DnnNVn, logPnlim,                  // Perpendicular advection
                                     momentum_flow_xlow,
                                     momentum_flow_ylow) 
      ;

    if (neutral_viscosity) {
      // NOTE: The following viscosity terms are not (yet) balanced
      //       by a viscous heating term

      Field3D momentum_source = FV::Div_a_Grad_perp(eta_n, Vn)          // Perpendicular viscosity
              + FV::Div_par_K_Grad_par(eta_n, Vn)                       // Parallel viscosity
      ;

      ddt(NVn) += momentum_source; // Viscosity
      ddt(Pn) += -(2. /3) * Vn * momentum_source;                       // Viscous heating

    }

    if (localstate.isSet("momentum_source")) {
      Snv = get<Field3D>(localstate["momentum_source"]);
      ddt(NVn) += Snv;
    }

  } else {
    ddt(NVn) = 0;
    Snv = 0;
  }

  BOUT_FOR(i, Pn.getRegion("RGN_ALL")) {
    if ((Pn[i] < pn_floor * 1e-2) && (ddt(Pn)[i] < 0.0)) {
      ddt(Pn)[i] = 0.0;
    }
    if ((Nn[i] < nn_floor * 1e-2) && (ddt(Nn)[i] < 0.0)) {
      ddt(Nn)[i] = 0.0;
    }
  }

  // Scale time derivatives
  if (state.isSet("scale_timederivs")) {
    Field3D scale_timederivs = get<Field3D>(state["scale_timederivs"]);
    ddt(Nn) *= scale_timederivs;
    ddt(Pn) *= scale_timederivs;
    ddt(NVn) *= scale_timederivs;
  }

#if CHECKLEVEL >= 1
  for (auto& i : Nn.getRegion("RGN_NOBNDRY")) {
    if (!std::isfinite(ddt(Nn)[i])) {
      throw BoutException("ddt(N{}) non-finite at {}\n", name, i);
    }
    if (!std::isfinite(ddt(Pn)[i])) {
      throw BoutException("ddt(P{}) non-finite at {}\n", name, i);
    }
    if (!std::isfinite(ddt(NVn)[i])) {
      throw BoutException("ddt(NV{}) non-finite at {}\n", name, i);
    }
  }
#endif
}

void NeutralMixed::outputVars(Options& state) {
  // Normalisations
  auto Nnorm = get<BoutReal>(state["Nnorm"]);
  auto Tnorm = get<BoutReal>(state["Tnorm"]);
  auto Omega_ci = get<BoutReal>(state["Omega_ci"]);
  auto Cs0 = get<BoutReal>(state["Cs0"]);
  auto rho_s0 = get<BoutReal>(state["rho_s0"]);
  const BoutReal Pnorm = SI::qe * Tnorm * Nnorm;

  state[std::string("N") + name].setAttributes({{"time_dimension", "t"},
                                                {"units", "m^-3"},
                                                {"conversion", Nnorm},
                                                {"standard_name", "density"},
                                                {"long_name", name + " number density"},
                                                {"species", name},
                                                {"source", "neutral_mixed"}});

  state[std::string("P") + name].setAttributes({{"time_dimension", "t"},
                                                {"units", "Pa"},
                                                {"conversion", Pnorm},
                                                {"standard_name", "pressure"},
                                                {"long_name", name + " pressure"},
                                                {"species", name},
                                                {"source", "neutral_mixed"}});

  state[std::string("NV") + name].setAttributes(
      {{"time_dimension", "t"},
       {"units", "kg / m^2 / s"},
       {"conversion", SI::Mp * Nnorm * Cs0},
       {"standard_name", "momentum"},
       {"long_name", name + " parallel momentum"},
       {"species", name},
       {"source", "neutral_mixed"}});

  if (output_ddt) {
    set_with_attrs(
        state[std::string("ddt(N") + name + std::string(")")], ddt(Nn),
        {{"time_dimension", "t"},
         {"units", "m^-3 s^-1"},
         {"conversion", Nnorm * Omega_ci},
         {"long_name", std::string("Rate of change of ") + name + " number density"},
         {"source", "neutral_mixed"}});
    set_with_attrs(state[std::string("ddt(P") + name + std::string(")")], ddt(Pn),
                   {{"time_dimension", "t"},
                    {"units", "Pa s^-1"},
                    {"conversion", Pnorm * Omega_ci},
                    {"source", "neutral_mixed"}});
    set_with_attrs(state[std::string("ddt(NV") + name + std::string(")")], ddt(NVn),
                   {{"time_dimension", "t"},
                    {"units", "kg m^-2 s^-2"},
                    {"conversion", SI::Mp * Nnorm * Cs0 * Omega_ci},
                    {"source", "neutral_mixed"}});
  }
  if (diagnose) {
    set_with_attrs(state[std::string("T") + name], Tn,
                   {{"time_dimension", "t"},
                    {"units", "eV"},
                    {"conversion", Tnorm},
                    {"standard_name", "temperature"},
                    {"long_name", name + " temperature"},
                    {"source", "neutral_mixed"}});
    set_with_attrs(state[std::string("Dnn") + name], Dnn,
                   {{"time_dimension", "t"},
                    {"units", "m^2/s"},
                    {"conversion", Cs0 * Cs0 / Omega_ci},
                    {"standard_name", "diffusion coefficient"},
                    {"long_name", name + " diffusion coefficient"},
                    {"source", "neutral_mixed"}});
    set_with_attrs(state[std::string("Dnn_unlim") + name], Dnn_unlimited,
                   {{"time_dimension", "t"},
                    {"units", "m^2/s"},
                    {"conversion", Cs0 * Cs0 / Omega_ci},
                    {"standard_name", "unlimited diffusion coefficient"},
                    {"long_name", name + " unlimited diffusion coefficient"},
                    {"source", "neutral_mixed"}});
    set_with_attrs(state[std::string("Dmax_") + name], Dmax,
                   {{"time_dimension", "t"},
                    {"units", "m^2/s"},
                    {"conversion", Cs0 * Cs0 / Omega_ci},
                    {"standard_name", "max diffusion coefficient"},
                    {"long_name", name + " max diffusion coefficient"},
                    {"source", "neutral_mixed"}});
    set_with_attrs(state[std::string("gradlogP_") + name], gradlogP,
                   {{"time_dimension", "t"},
                    {"units", "m^-1"},
                    {"conversion", 1 / rho_s0},
                    {"standard_name", "inv. P gradient length scale"},
                    {"long_name", name + " inv. P gradient length scale"},
                    {"source", "neutral_mixed"}});
    set_with_attrs(state[std::string("gradperplogP_") + name], gradperplogP,
                   {{"time_dimension", "t"},
                    {"units", "m^-1"},
                    {"conversion", 1 / rho_s0},
                    {"standard_name", "inv. P perp gradient length scale"},
                    {"long_name", name + " inv. P perp gradient length scale"},
                    {"source", "neutral_mixed"}});
    set_with_attrs(state[std::string("SN") + name], Sn,
                   {{"time_dimension", "t"},
                    {"units", "m^-3 s^-1"},
                    {"conversion", Nnorm * Omega_ci},
                    {"standard_name", "density source"},
                    {"long_name", name + " number density source"},
                    {"source", "neutral_mixed"}});
    set_with_attrs(state[std::string("SP") + name], Sp,
                   {{"time_dimension", "t"},
                    {"units", "Pa s^-1"},
                    {"conversion", SI::qe * Tnorm * Nnorm * Omega_ci},
                    {"standard_name", "pressure source"},
                    {"long_name", name + " pressure source"},
                    {"source", "neutral_mixed"}});
    set_with_attrs(state[std::string("SNV") + name], Snv,
                   {{"time_dimension", "t"},
                    {"units", "kg m^-2 s^-2"},
                    {"conversion", SI::Mp * Nnorm * Cs0 * Omega_ci},
                    {"standard_name", "momentum source"},
                    {"long_name", name + " momentum source"},
                    {"source", "neutral_mixed"}});
    set_with_attrs(state[std::string("S") + name + std::string("_src")], density_source,
                   {{"time_dimension", "t"},
                    {"units", "m^-3 s^-1"},
                    {"conversion", Nnorm * Omega_ci},
                    {"standard_name", "density source"},
                    {"long_name", name + " number density source"},
                    {"species", name},
                    {"source", "neutral_mixed"}});
    set_with_attrs(state[std::string("P") + name + std::string("_src")], pressure_source,
                   {{"time_dimension", "t"},
                    {"units", "Pa s^-1"},
                    {"conversion", Pnorm * Omega_ci},
                    {"standard_name", "pressure source"},
                    {"long_name", name + " pressure source"},
                    {"species", name},
                    {"source", "neutral_mixed"}});
    set_with_attrs(state[std::string("S") + name + std::string("_perp_adv")], perp_nn_adv_src,
                   {{"time_dimension", "t"},
                    {"units", "m^-3 s^-1"},
                    {"conversion", Nnorm * Omega_ci},
                    {"standard_name", "density source due to perp advection"},
                    {"long_name", name + " number density source due to perp advection"},
                    {"species", name},
                    {"source", "neutral_mixed"}});
    set_with_attrs(state[std::string("S") + name + std::string("_par_adv")], par_nn_adv_src,
                   {{"time_dimension", "t"},
                    {"units", "m^-3 s^-1"},
                    {"conversion", Nnorm * Omega_ci},
                    {"standard_name", "density source due to par advection"},
                    {"long_name", name + " number density source due to par advection"},
                    {"species", name},
                    {"source", "neutral_mixed"}});

    if (particle_flow_xlow.isAllocated()) {
      set_with_attrs(state[std::string("ParticleFlow_") + name + std::string("_xlow")], particle_flow_xlow,
                   {{"time_dimension", "t"},
                    {"units", "s^-1"},
                    {"conversion", rho_s0 * SQ(rho_s0) * Nnorm * Omega_ci},
                    {"standard_name", "particle flow"},
                    {"long_name", name + " particle flow in X. Note: May be incomplete."},
                    {"species", name},
                    {"source", "neutral_mixed"}});
    }
    if (particle_flow_ylow.isAllocated()) {
      set_with_attrs(state[std::string("ParticleFlow_") + name + std::string("_ylow")], particle_flow_ylow,
                   {{"time_dimension", "t"},
                    {"units", "s^-1"},
                    {"conversion", rho_s0 * SQ(rho_s0) * Nnorm * Omega_ci},
                    {"standard_name", "particle flow"},
                    {"long_name", name + " particle flow in Y. Note: May be incomplete."},
                    {"species", name},
                    {"source", "evolve_density"}});
    }
    if (momentum_flow_xlow.isAllocated()) {
      set_with_attrs(state[std::string("MomentumFlow_") + name + std::string("_xlow")], momentum_flow_xlow,
                   {{"time_dimension", "t"},
                    {"units", "N"},
                    {"conversion", rho_s0 * SQ(rho_s0) * SI::Mp * Nnorm * Cs0 * Omega_ci},
                    {"standard_name", "momentum flow"},
                    {"long_name", name + " momentum flow in X. Note: May be incomplete."},
                    {"species", name},
                    {"source", "evolve_momentum"}});
    }
    if (momentum_flow_ylow.isAllocated()) {
      set_with_attrs(state[std::string("MomentumFlow_") + name + std::string("_ylow")], momentum_flow_ylow,
                   {{"time_dimension", "t"},
                    {"units", "N"},
                    {"conversion", rho_s0 * SQ(rho_s0) * SI::Mp * Nnorm * Cs0 * Omega_ci},
                    {"standard_name", "momentum flow"},
                    {"long_name", name + " momentum flow in Y. Note: May be incomplete."},
                    {"species", name},
                    {"source", "evolve_momentum"}});
    }
    if (energy_flow_xlow.isAllocated()) {
      set_with_attrs(state[std::string("EnergyFlow_") + name + std::string("_xlow")], energy_flow_xlow,
                   {{"time_dimension", "t"},
                    {"units", "W"},
                    {"conversion", rho_s0 * SQ(rho_s0) * Pnorm * Omega_ci},
                    {"standard_name", "power"},
                    {"long_name", name + " power through X cell face. Note: May be incomplete."},
                    {"species", name},
                    {"source", "evolve_pressure"}});
    }
    if (energy_flow_ylow.isAllocated()) {
      set_with_attrs(state[std::string("EnergyFlow_") + name + std::string("_ylow")], energy_flow_ylow,
                   {{"time_dimension", "t"},
                    {"units", "W"},
                    {"conversion", rho_s0 * SQ(rho_s0) * Pnorm * Omega_ci},
                    {"standard_name", "power"},
                    {"long_name", name + " power through Y cell face. Note: May be incomplete."},
                    {"species", name},
                    {"source", "evolve_pressure"}});
    }
  }
}

void NeutralMixed::precon(const Options& state, BoutReal gamma) {
  if (!precondition) {
    return;
  }

  // Neutral gas diffusion
  // Solve (1 - gamma*Dnn*Delp2)^{-1}

  Field3D coef = -gamma * Dnn;

  if (state.isSet("scale_timederivs")) {
    coef *= get<Field3D>(state["scale_timederivs"]);
  }

  inv->setCoefD(coef);

  ddt(Nn) = inv->solve(ddt(Nn));
  if (evolve_momentum) {
    ddt(NVn) = inv->solve(ddt(NVn));
  }
  ddt(Pn) = inv->solve(ddt(Pn));
}<|MERGE_RESOLUTION|>--- conflicted
+++ resolved
@@ -357,11 +357,7 @@
 
 
     // Dnn = Vth^2 / sigma
-<<<<<<< HEAD
-    Dnn_unlimited = (Tn / AA) / (get<Field3D>(localstate["collision_frequency"]) + mfp_pseudo_nu);
-=======
-    Dnn = (Tn / AA) / (nu + Rnn);
->>>>>>> 8ad24b8c
+    Dnn_unlimited = (Tn / AA) / (nu + mfp_pseudo_nu);
   } else {
     Dnn_unlimited = (Tn / AA) / mfp_pseudo_nu;
   }
