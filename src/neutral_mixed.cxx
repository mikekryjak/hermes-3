
#include <bout/constants.hxx>
#include <bout/derivs.hxx>
#include <bout/difops.hxx>
#include <bout/fv_ops.hxx>
#include <bout/output_bout_types.hxx>

#include "../include/hermes_utils.hxx"
#include "../include/div_ops.hxx"
#include "../include/hermes_build_config.hxx"
#include "../include/neutral_mixed.hxx"

using bout::globals::mesh;

<<<<<<< HEAD
/// The limiter method in the radial pressure-diffusion.
/// Upwind is consistent with the Y (poloidal) advection.
using PerpLimiter = FV::Upwind;
=======
>>>>>>> d709eaca
using ParLimiter = FV::Upwind;

NeutralMixed::NeutralMixed(const std::string& name, Options& alloptions, Solver* solver)
    : name(name) {
  AUTO_TRACE();

  // Normalisations
  const Options& units = alloptions["units"];
  const BoutReal meters = units["meters"];
  const BoutReal seconds = units["seconds"];
  const BoutReal Nnorm = units["inv_meters_cubed"];
  const BoutReal Tnorm = units["eV"];
  const BoutReal Omega_ci = 1. / units["seconds"].as<BoutReal>();

  // Need to take derivatives in X for cross-field diffusion terms
  ASSERT0(mesh->xstart > 0);

  auto& options = alloptions[name];

  // Evolving variables e.g name is "h" or "h+"
  solver->add(Nn, std::string("N") + name);
  solver->add(Pn, std::string("P") + name);

  evolve_momentum = options["evolve_momentum"]
                        .doc("Evolve parallel neutral momentum?")
                        .withDefault<bool>(true);

  if (evolve_momentum) {
    solver->add(NVn, std::string("NV") + name);
  } else {
    output_warn.write(
        "WARNING: Not evolving neutral parallel momentum. NVn and Vn set to zero\n");
    NVn = 0.0;
    Vn = 0.0;
  }

  sheath_ydown = options["sheath_ydown"]
                     .doc("Enable wall boundary conditions at ydown")
                     .withDefault<bool>(true);

  sheath_yup = options["sheath_yup"]
                   .doc("Enable wall boundary conditions at yup")
                   .withDefault<bool>(true);

  nn_floor = options["nn_floor"]
                 .doc("A minimum density used when dividing NVn by Nn. "
                      "Normalised units.")
                 .withDefault(1e-8);

  pn_floor = nn_floor * (1./get<BoutReal>(alloptions["units"]["eV"]));

  precondition = options["precondition"]
                     .doc("Enable preconditioning in neutral model?")
                     .withDefault<bool>(true);

<<<<<<< HEAD
  flux_limit = options["flux_limit"]
    .doc("Use isotropic flux limiters?")
    .withDefault(true);

  particle_flux_limiter = options["particle_flux_limiter"]
    .doc("Enable particle flux limiter?")
    .withDefault(true);

  heat_flux_limiter = options["heat_flux_limiter"]
    .doc("Enable heat flux limiter?")
    .withDefault(true);

  momentum_flux_limiter = options["momentum_flux_limiter"]
    .doc("Enable momentum flux limiter?")
    .withDefault(true);

  flux_limit_alpha = options["flux_limit_alpha"]
    .doc("Scale flux limits")
    .withDefault(1.0);

  heat_flux_limit_alpha = options["heat_flux_limit_alpha"]
    .doc("Scale heat flux limiter")
    .withDefault(flux_limit_alpha);

  mom_flux_limit_alpha = options["momentum_flux_limit_alpha"]
    .doc("Scale momentum flux limiter")
    .withDefault(flux_limit_alpha);

  flux_limit_gamma = options["flux_limit_gamma"]
    .doc("Higher values increase sharpness of flux limiting")
    .withDefault(2.0);

  lax_flux = options["lax_flux"]
                     .doc("Enable stabilising lax flux?")
                     .withDefault<bool>(true);
=======
  lax_flux = options["lax_flux"]
                     .doc("Enable stabilising lax flux?")
                     .withDefault<bool>(true);

  flux_limit =
      options["flux_limit"]
          .doc("Limit diffusive fluxes to fraction of thermal speed. <0 means off.")
          .withDefault(0.2);
>>>>>>> d709eaca

  diffusion_limit = options["diffusion_limit"]
                        .doc("Upper limit on diffusion coefficient [m^2/s]. <0 means off")
                        .withDefault(-1.0)
                    / (meters * meters / seconds); // Normalise

  neutral_viscosity = options["neutral_viscosity"]
                          .doc("Include neutral gas viscosity?")
                          .withDefault<bool>(true);

  neutral_conduction = options["neutral_conduction"]
                          .doc("Include neutral gas heat conduction?")
                          .withDefault<bool>(true);
<<<<<<< HEAD

  maximum_mfp = options["maximum_mfp"]
    .doc("Optional maximum mean free path in [m] for diffusive processes. < 0 is off")
    .withDefault(0.1);

  perp_pressure_form = options["perp_pressure_form"]
    .doc("Form of perpendicular pressure advection. " 
    "1: default AFN "
    "2. Original Hermes-3 (no 5/3 factor) "
    "3. 5/3 term in advection, additional compression term "
    "4. No 5/3 factor, additional compression term ")
    .withDefault(1);

  perp_cond_form = options["perp_cond_form"]
    .doc("Form of perpendicular conduction. " 
    "1: default AFN "
    "2. Original Hermes-3 (no 2/3 factor)")
    .withDefault(1);

  kappa_form = options["kappa_form"]
    .doc("Form of perpendicular conduction. " 
    "1: default AFN "
    "2. Original Hermes-3 (no 5/2 factor)")
    .withDefault(1);

  eta_form = options["eta_form"]
    .doc("Form of perpendicular conduction. " 
    "1: default AFN "
    "2. Original Hermes-3 (no 2/5 factor)")
    .withDefault(1);

  evolve_momentum = options["evolve_momentum"]
    .doc("Evolve parallel neutral momentum?")
    .withDefault<bool>(true);
=======
>>>>>>> d709eaca

  upwind_perp_diffusion = options["evolve_momupwind_perp_diffusionentum"]
    .doc("Evolve parallel neutral momentum?")
    .withDefault<bool>(false);
  
  perp_operator = options["perp_operator"]
    .doc("Choice of operator for perp transport. Either 0, 1 or 3")
    .withDefault<BoutReal>(0);

  diffusion_collisions_mode = options["diffusion_collisions_mode"]
      .doc("Can be legacy: all enabled collisions excl. IZ, or afn: CX, IZ and NN collisions")
      .withDefault<std::string>("legacy");

  if (precondition) {
    inv = std::unique_ptr<Laplacian>(Laplacian::create(&options["precon_laplace"]));

    inv->setInnerBoundaryFlags(INVERT_DC_GRAD | INVERT_AC_GRAD);
    inv->setOuterBoundaryFlags(INVERT_DC_GRAD | INVERT_AC_GRAD);

    inv->setCoefA(1.0);
  }

  // Optionally output time derivatives
  output_ddt =
      options["output_ddt"].doc("Save derivatives to output?").withDefault<bool>(false);

  diagnose =
      options["diagnose"].doc("Save additional diagnostics?").withDefault<bool>(false);
    
  diagnose_eqns = 
      options["diagnose_eqns"].doc("Save equation term diagnostics?").withDefault<bool>(false);

  AA = options["AA"].doc("Particle atomic mass. Proton = 1").withDefault(1.0);

  // Try to read the density source from the mesh
  // Units of particles per cubic meter per second
  density_source = 0.0;
  mesh->get(density_source, std::string("N") + name + "_src");
  // Allow the user to override the source
  density_source =
      alloptions[std::string("N") + name]["source"]
          .doc("Source term in ddt(N" + name + std::string("). Units [m^-3/s]"))
          .withDefault(density_source)
      / (Nnorm * Omega_ci);

  // Try to read the pressure source from the mesh
  // Units of Pascals per second
  pressure_source = 0.0;
  mesh->get(pressure_source, std::string("P") + name + "_src");
  // Allow the user to override the source
  pressure_source = alloptions[std::string("P") + name]["source"]
                        .doc(std::string("Source term in ddt(P") + name
                             + std::string("). Units [N/m^2/s]"))
                        .withDefault(pressure_source)
                    / (SI::qe * Nnorm * Tnorm * Omega_ci);

  // Set boundary condition defaults: Neumann for all but the diffusivity.
  // The dirichlet on diffusivity ensures no radial flux.
  // NV and V are ignored as they are hardcoded in the parallel BC code.
  alloptions[std::string("Dnn") + name]["bndry_all"] =
      alloptions[std::string("Dnn") + name]["bndry_all"].withDefault("dirichlet");
  alloptions[std::string("T") + name]["bndry_all"] =
      alloptions[std::string("T") + name]["bndry_all"].withDefault("neumann");
  alloptions[std::string("P") + name]["bndry_all"] =
      alloptions[std::string("P") + name]["bndry_all"].withDefault("neumann");
  alloptions[std::string("N") + name]["bndry_all"] =
      alloptions[std::string("N") + name]["bndry_all"].withDefault("neumann");

  // Pick up BCs from input file
  Dnn.setBoundary(std::string("Dnn") + name);
  Tn.setBoundary(std::string("T") + name);
  Pn.setBoundary(std::string("P") + name);
  Nn.setBoundary(std::string("N") + name);

  // All floored versions of variables get the same boundary as the original
  Tnlim.setBoundary(std::string("T") + name);
  Pnlim.setBoundary(std::string("P") + name);
  logPnlim.setBoundary(std::string("P") + name);
  Nnlim.setBoundary(std::string("N") + name);

  // Product of Dnn and another parameter has same BC as Dnn - see eqns to see why this is
  // necessary
  DnnNn.setBoundary(std::string("Dnn") + name);
  DnnPn.setBoundary(std::string("Dnn") + name);
  DnnNVn.setBoundary(std::string("Dnn") + name);
}

void NeutralMixed::transform(Options& state) {
  AUTO_TRACE();

  mesh->communicate(Nn, Pn, NVn);

  Nn.clearParallelSlices();
  Pn.clearParallelSlices();
  NVn.clearParallelSlices();

  Nn = floor(Nn, 0.0);
  Pn = floor(Pn, 0.0);

  // Nnlim Used where division by neutral density is needed
  Nnlim = floor(Nn, nn_floor);
  Tn = Pn / Nnlim;
  Tn.applyBoundary();

  Vn = NVn / (AA * Nnlim);
  Vnlim = Vn;

  Vn.applyBoundary("neumann");
  Vnlim.applyBoundary("neumann");

  Pnlim = floor(Pn, pn_floor);
  Pnlim.applyBoundary();

  Tnlim = Pnlim / Nnlim;

  /////////////////////////////////////////////////////
  // Parallel boundary conditions
  TRACE("Neutral boundary conditions");

  if (sheath_ydown) {
    for (RangeIterator r = mesh->iterateBndryLowerY(); !r.isDone(); r++) {
      for (int jz = 0; jz < mesh->LocalNz; jz++) {
        // Free boundary (constant gradient) density
        BoutReal nnwall =
            0.5 * (3. * Nn(r.ind, mesh->ystart, jz) - Nn(r.ind, mesh->ystart + 1, jz));
        if (nnwall < 0.0)
          nnwall = 0.0;

        BoutReal tnwall = Tn(r.ind, mesh->ystart, jz);

        Nn(r.ind, mesh->ystart - 1, jz) = 2 * nnwall - Nn(r.ind, mesh->ystart, jz);

        // Zero gradient temperature, heat flux added later
        Tn(r.ind, mesh->ystart - 1, jz) = tnwall;

        // Set pressure consistent at the boundary
        // Pn(r.ind, mesh->ystart - 1, jz) =
        //     2. * nnwall * tnwall - Pn(r.ind, mesh->ystart, jz);

        // Zero-gradient pressure
        Pn(r.ind, mesh->ystart - 1, jz) = Pn(r.ind, mesh->ystart, jz);
        Pnlim(r.ind, mesh->ystart - 1, jz) = Pnlim(r.ind, mesh->ystart, jz);

        // No flow into wall
        Vn(r.ind, mesh->ystart - 1, jz) = -Vn(r.ind, mesh->ystart, jz);
        Vnlim(r.ind, mesh->ystart - 1, jz) = -Vnlim(r.ind, mesh->ystart, jz);
        NVn(r.ind, mesh->ystart - 1, jz) = -NVn(r.ind, mesh->ystart, jz);
      }
    }
  }

  if (sheath_yup) {
    for (RangeIterator r = mesh->iterateBndryUpperY(); !r.isDone(); r++) {
      for (int jz = 0; jz < mesh->LocalNz; jz++) {
        // Free boundary (constant gradient) density
        BoutReal nnwall =
            0.5 * (3. * Nn(r.ind, mesh->yend, jz) - Nn(r.ind, mesh->yend - 1, jz));
        if (nnwall < 0.0)
          nnwall = 0.0;

        BoutReal tnwall = Tn(r.ind, mesh->yend, jz);

        Nn(r.ind, mesh->yend + 1, jz) = 2 * nnwall - Nn(r.ind, mesh->yend, jz);

        // Zero gradient temperature, heat flux added later
        Tn(r.ind, mesh->yend + 1, jz) = tnwall;

        // Zero-gradient pressure
        Pn(r.ind, mesh->yend + 1, jz) = Pn(r.ind, mesh->yend, jz);
        Pnlim(r.ind, mesh->yend + 1, jz) = Pnlim(r.ind, mesh->yend, jz);

        // No flow into wall
        Vn(r.ind, mesh->yend + 1, jz) = -Vn(r.ind, mesh->yend, jz);
        Vnlim(r.ind, mesh->yend + 1, jz) = -Vnlim(r.ind, mesh->yend, jz);
        NVn(r.ind, mesh->yend + 1, jz) = -NVn(r.ind, mesh->yend, jz);
      }
    }
  }

  // Set values in the state
  auto& localstate = state["species"][name];
  set(localstate["density"], Nn);
  set(localstate["AA"], AA); // Atomic mass
  set(localstate["pressure"], Pn);
  set(localstate["momentum"], NVn);
  set(localstate["velocity"], Vn);
  set(localstate["temperature"], Tn);
}

void NeutralMixed::finally(const Options& state) {
  AUTO_TRACE();
  auto& localstate = state["species"][name];

  // Logarithms used to calculate perpendicular velocity
  // V_perp = -Dnn * ( Grad_perp(Nn)/Nn + Grad_perp(Tn)/Tn )
  //
  // Grad(Pn) / Pn = Grad(Tn)/Tn + Grad(Nn)/Nn
  //               = Grad(logTn + logNn)
  // Field3D logNn = log(Nn);
  // Field3D logTn = log(Tn);

  logPnlim = log(Pnlim);
  logPnlim.applyBoundary();

  ///////////////////////////////////////////////////////
  // Calculate cross-field diffusion from collision frequency
  //
  //
    BoutReal neutral_lmax =
      0.1 / get<BoutReal>(state["units"]["meters"]); // Normalised length

  Field3D Rnn =
    sqrt(floor(Tn, 1e-5) / AA) / neutral_lmax; // Neutral-neutral collisions [normalised frequency]

  if (localstate.isSet("collision_frequency")) {

    // Collisionality
    // Braginskii mode: plasma - self collisions and ei, neutrals - CX, IZ
    if (collision_names.empty()) {     /// Calculate only once - at the beginning

      if (diffusion_collisions_mode == "afn") {
        for (const auto& collision : localstate["collision_frequencies"].getChildren()) {

          std::string collision_name = collision.second.name();

          if (/// Charge exchange
              (collisionSpeciesMatch(    
                collision_name, name, "+", "cx", "partial")) or
              /// Ionisation
              (collisionSpeciesMatch(    
                collision_name, name, "+", "iz", "partial")) or
              /// Neutral-neutral collisions
              (collisionSpeciesMatch(    
                collision_name, name, name, "coll", "exact"))) {
                  collision_names.push_back(collision_name);
                }
        }
      // Legacy mode: all collisions and CX are included
      } else if (diffusion_collisions_mode == "legacy") {
        for (const auto& collision : localstate["collision_frequencies"].getChildren()) {

          std::string collision_name = collision.second.name();

          if (/// Charge exchange
              (collisionSpeciesMatch(    
                collision_name, name, "", "cx", "partial")) or
              /// Any collision (en, in, ee, ii, nn)
              (collisionSpeciesMatch(    
                collision_name, name, "", "coll", "partial"))) {
                  collision_names.push_back(collision_name);
                }
        }
        
      } else {
        throw BoutException("\ndiffusion_collisions_mode for {:s} must be either legacy or braginskii", name);
      }

      /// Write chosen collisions to log file
      output_info.write("\t{:s} neutral collisionality mode: '{:s}' using ",
                      name, diffusion_collisions_mode);
      for (const auto& collision : collision_names) {        
        output_info.write("{:s} ", collision);
      }
      output_info.write("\n");
      }

    /// Collect the collisionalities based on list of names
    nu = 0;
    for (const auto& collision_name : collision_names) {
      nu += GET_VALUE(Field3D, localstate["collision_frequencies"][collision_name]);
    }


    // Dnn = Vth^2 / sigma
    Dnn = (Tn / AA) / (nu + Rnn);
  } else {
    Dnn = (Tn / AA) / Rnn;
  }

<<<<<<< HEAD
=======
  if (flux_limit > 0.0) {
    // Apply flux limit to diffusion,
    // using the local thermal speed and pressure gradient magnitude
    Field3D Dmax = flux_limit * sqrt(Tn / AA) / (abs(Grad(logPnlim)) + 1. / neutral_lmax);
    BOUT_FOR(i, Dmax.getRegion("RGN_NOBNDRY")) { Dnn[i] = BOUTMIN(Dnn[i], Dmax[i]); }
  }

>>>>>>> d709eaca
  if (diffusion_limit > 0.0) {
    // Impose an upper limit on the diffusion coefficient
    BOUT_FOR(i, Dnn.getRegion("RGN_NOBNDRY")) {
      Dnn[i] = BOUTMIN(Dnn[i], diffusion_limit);
      }
  }

  mesh->communicate(Dnn);
  Dnn.clearParallelSlices();
  Dnn.applyBoundary();

  // Neutral diffusion parameters have the same boundary condition as Dnn
  DnnNn = Dnn * Nnlim;
  DnnPn = Dnn * Pnlim;
  DnnNVn = Dnn * NVn;

  DnnPn.applyBoundary();
  DnnNn.applyBoundary();
  DnnNVn.applyBoundary();

  if (sheath_ydown) {
    for (RangeIterator r = mesh->iterateBndryLowerY(); !r.isDone(); r++) {
      for (int jz = 0; jz < mesh->LocalNz; jz++) {
        Dnn(r.ind, mesh->ystart - 1, jz) = -Dnn(r.ind, mesh->ystart, jz);
        DnnNn(r.ind, mesh->ystart - 1, jz) = -DnnNn(r.ind, mesh->ystart, jz);
        DnnPn(r.ind, mesh->ystart - 1, jz) = -DnnPn(r.ind, mesh->ystart, jz);
        DnnNVn(r.ind, mesh->ystart - 1, jz) = -DnnNVn(r.ind, mesh->ystart, jz);
      }
    }
  }

  if (sheath_yup) {
    for (RangeIterator r = mesh->iterateBndryUpperY(); !r.isDone(); r++) {
      for (int jz = 0; jz < mesh->LocalNz; jz++) {
        Dnn(r.ind, mesh->yend + 1, jz) = -Dnn(r.ind, mesh->yend, jz);
        DnnNn(r.ind, mesh->yend + 1, jz) = -DnnNn(r.ind, mesh->yend, jz);
        DnnPn(r.ind, mesh->yend + 1, jz) = -DnnPn(r.ind, mesh->yend, jz);
        DnnNVn(r.ind, mesh->yend + 1, jz) = -DnnNVn(r.ind, mesh->yend, jz);
      }
    }
  }

  // Heat conductivity
  // Note: This is kappa_n = (5/2) * Pn / (m * nu)
  //       where nu is the collision frequency used in Dnn

  ///// 1. Standard AFN form
  if (kappa_form == 1) {
    kappa_n = (5. / 2) * DnnNn;

  ///// 2. Original Hermes-3 form
  } else if (kappa_form == 2) {
    kappa_n =            DnnNn;
  };

  // Viscosity

  ///// 1. Standard AFN form
  if (eta_form == 1) {
    eta_n = AA * (2. / 5) * kappa_n;

  ///// 2. Original Hermes-3 form
  } else if (eta_form == 2) {
    eta_n = AA            * kappa_n;
  }

  // Sound speed appearing in Lax flux for advection terms
  sound_speed = 0;
  if (lax_flux) {
    sound_speed = sqrt(Tn * (5. / 3) / AA);
  }
<<<<<<< HEAD

  // Set factors that multiply the fluxes
  particle_flux_factor = 1.0;
  momentum_flux_factor = 1.0;
  heat_flux_factor = 1.0;

  if (flux_limit) {
    // Apply flux limiters
    // Note: Fluxes calculated here are cell centre, rather than cell edge

    // Cross-field velocity
    Vector3D v_perp = -Dnn * Grad_perp(logPnlim);

    // Parallel velocity
    // TODO: Remove later if still not used
    Vector3D v_par;
    auto* coord = mesh->getCoordinates();
    v_par.covariant = true;
    v_par.x = 0;
    v_par.y = Vn * (coord->J * coord->Bxy);
    v_par.z = 0;

    // Particle flux reduction factor
    if (particle_flux_limiter) {
      // Only perpendicular velocity - parallel transport not counted towards limiter
      Vector3D v_total = v_perp;
      Field3D v_abs = sqrt(v_total * v_total); // |v dot v|

      // Magnitude of the particle flux
      Field3D particle_flux_abs = Nnlim * v_abs;

      // Normalised particle flux limit
      Field3D particle_limit = Nnlim * 0.25 * sqrt(8 * Tnlim / (PI * AA));
  
      particle_flux_factor = pow(1. + pow(particle_flux_abs / (flux_limit_alpha * particle_limit),
                                          flux_limit_gamma),
                                -1./flux_limit_gamma);

      // Kappa and eta are calculated from D, so they must be updated now that we limited D
      // Note that D itself is limited later
      // kappa_n *= particle_flux_factor;
      // eta_n *= particle_flux_factor;

    } else {
      particle_flux_factor = 1.0;
    }

    if ((momentum_flux_limiter) and (neutral_viscosity)) {
      // Flux of parallel momentum
      // Note: The perpendicular advection of momentum is scaled by the particle flux factor.
      //       The perpendicular diffusion of momentum (viscosity) is scaled by the momentum flux factor.
      //       Parallel transport is not touched.
      Vector3D momentum_flux = -eta_n * Grad_perp(Vn);
      Field3D momentum_flux_abs = sqrt(momentum_flux * momentum_flux);
      Field3D momentum_limit = Pnlim;

      momentum_flux_factor = pow(1. + pow(momentum_flux_abs / (mom_flux_limit_alpha * momentum_limit),
                                          flux_limit_gamma),
                                -1./flux_limit_gamma);
    } else {
      momentum_flux_factor = 1.0;
    }

    if (heat_flux_limiter) {
      // Apply limiter to flux of heat
      // Note:
      //  - Convection limited by particle flux limiter
      //  - Conduction limited by heat flux limiter
      //  - Heat flux limiter calculated only from conduction transport
      Vector3D heat_flux = - kappa_n * Grad_perp(Tn);
        

      Field3D heat_flux_abs = sqrt(heat_flux * heat_flux);

      Field3D heat_limit = Pnlim * sqrt(2. * Tnlim / (PI * AA));

      heat_flux_factor = pow(1. + pow(heat_flux_abs / (heat_flux_limit_alpha * heat_limit),
                                      flux_limit_gamma),
                              -1./flux_limit_gamma);
    } else {
      heat_flux_factor = 1.0;
    }

    // Communicate guard cells and apply boundary conditions
    // because the flux factors will be differentiated
    mesh->communicate(particle_flux_factor, momentum_flux_factor, heat_flux_factor);
    particle_flux_factor.applyBoundary("neumann");
    momentum_flux_factor.applyBoundary("neumann");
    heat_flux_factor.applyBoundary("neumann");
  }
=======
>>>>>>> d709eaca

  /////////////////////////////////////////////////////
  // Neutral density
  TRACE("Neutral density");

<<<<<<< HEAD
  // Note: Only perpendicular flux scaled by limiter
  ddt(Nn) = -FV::Div_par_mod<ParLimiter>(Nn, Vn, sound_speed); // Parallel advection

  // Perpendicular advection
  if (perp_operator == 0) {
    ddt(Nn) += FV::Div_a_Grad_perp(DnnNn * particle_flux_factor, logPnlim);
  } else if (perp_operator == 1) {                                       
    ddt(Nn) += FV::Div_a_Grad_perp_limit<PerpLimiter>(Dnn * particle_flux_factor, Nn, logPnlim);
  } else if (perp_operator == 2) {
    ddt(Nn) += Div_a_Grad_perp_upwind_flows(DnnNn * particle_flux_factor, logPnlim,
                                   particle_flow_xlow,
                                   particle_flow_ylow); 
  } else {
    throw BoutException("Neutral operator choice should be 0, 1 or 2");
  };
=======
  perp_nn_adv_src = Div_a_Grad_perp_flows(DnnNn, logPnlim,
                                   particle_flow_xlow,
                                   particle_flow_ylow); // Perpendicular advection

  par_nn_adv_src = FV::Div_par_mod<ParLimiter>(Nn, Vn, sound_speed); // Parallel advection

  ddt(Nn) =
    - par_nn_adv_src
    + perp_nn_adv_src
    ;
>>>>>>> d709eaca

  Sn = density_source; // Save for possible output
  if (localstate.isSet("density_source")) {
    Sn += get<Field3D>(localstate["density_source"]);
  }
  ddt(Nn) += Sn; // Always add density_source

  if (evolve_momentum) {

    /////////////////////////////////////////////////////
    // Neutral momentum
    TRACE("Neutral momentum");

    ddt(NVn) =
<<<<<<< HEAD
        -AA * FV::Div_par_fvv<ParLimiter>(Nnlim, Vn, sound_speed)  // Parallel advection
        - Grad_par(Pn)                                             // Pressure gradient
        ;
=======
        -AA * FV::Div_par_fvv<ParLimiter>(Nnlim, Vn, sound_speed) // Momentum flow
        - Grad_par(Pn) // Pressure gradient
      + Div_a_Grad_perp_flows(DnnNVn, logPnlim,
                                     momentum_flow_xlow,
                                     momentum_flow_ylow) // Perpendicular advection
      ;
>>>>>>> d709eaca

    // Perpendicular advection
    if (perp_operator == 0) {      
      ddt(NVn) += FV::Div_a_Grad_perp(DnnNVn * particle_flux_factor, logPnlim);                               
    } else if (perp_operator == 1) {
      ddt(NVn) += FV::Div_a_Grad_perp_limit<PerpLimiter>(Dnn, NVn * particle_flux_factor, logPnlim);
    } else if (perp_operator == 2) {
      ddt(NVn) += Div_a_Grad_perp_upwind_flows(DnnNVn, logPnlim,
                                     momentum_flow_xlow,
                                     momentum_flow_ylow);
    } else {
      throw BoutException("Neutral operator choice should be 0, 1 or 2");
    };

    if (neutral_viscosity) {
      // NOTE: The following viscosity terms are not (yet) balanced
      //       by a viscous heating term

      // Relationship between heat conduction and viscosity for neutral
      // gas Chapman, Cowling "The Mathematical Theory of Non-Uniform
      // Gases", CUP 1952 Ferziger, Kaper "Mathematical Theory of
      // Transport Processes in Gases", 1972
      // eta_n = (2. / 5) * kappa_n;
      //

<<<<<<< HEAD
      ddt(NVn) += AA * FV::Div_par_K_Grad_par((2. / 5) * DnnNn, Vn) // Parallel viscosity
        ;
      // NOTE: Diffusion flow operator not yet implemented
      // Perpendicular viscosity
      if (perp_operator == 0) {    
        ddt(NVn) += AA * FV::Div_a_Grad_perp((2. / 5) * DnnNn, Vn);                                   
      } else {
        ddt(NVn) += FV::Div_a_Grad_perp_limit<PerpLimiter>((2. / 5) * Dnn, Nn, Vn);
      };

=======
      ddt(NVn) +=
          AA * FV::Div_a_Grad_perp((2. / 5) * DnnNn, Vn)      // Perpendicular viscosity
          + AA * FV::Div_par_K_Grad_par((2. / 5) * DnnNn, Vn) // Parallel viscosity
          ;
>>>>>>> d709eaca
    }

    if (localstate.isSet("momentum_source")) {
      Snv = get<Field3D>(localstate["momentum_source"]);
      ddt(NVn) += Snv;
    }

  } else {
    ddt(NVn) = 0;
    Snv = 0;
    output_warn.write("WARNING: Not evolving neutral parallel momentum. NVn and Vn set to 0");
  }

  /////////////////////////////////////////////////////
  // Neutral pressure
  TRACE("Neutral pressure");

<<<<<<< HEAD
  SPd_par_adv =                                                         -FV::Div_par_mod<ParLimiter>(Pn, Vn, sound_speed);
  SPd_par_compr =                                                       -(2. / 3) * Pn * Div_par(Vn);

  SPd_perp_adv = 0;
  SPd_perp_compr = 0;
  SPd_perp_cond = 0;

  ///// 1. Standard AFN
  if (perp_pressure_form == 1) {

    if (perp_operator == 0) {
        SPd_perp_adv = FV::Div_a_Grad_perp(                             (5. / 3) * DnnPn * particle_flux_factor, logPnlim);
      } else if (perp_operator == 1) {
        SPd_perp_adv = FV::Div_a_Grad_perp_limit<PerpLimiter>(          (5. / 3) * Dnn * particle_flux_factor, Pn, logPnlim);
      } else if (perp_operator == 2) {
        SPd_perp_adv = Div_a_Grad_perp_upwind_flows(                    (5. / 3) * DnnPn * particle_flux_factor, logPnlim,
                                   energy_flow_xlow, energy_flow_ylow); 
      } else {
        throw BoutException("Neutral operator choice should be 0, 1 or 2");
      };
    SPd_perp_compr =                                                    0;

  ///// 2. Original Hermes-3 form
  } else if (perp_pressure_form == 2) {

    if (perp_operator == 0) {
        SPd_perp_adv = FV::Div_a_Grad_perp(                              DnnPn * particle_flux_factor, logPnlim);
      } else if (perp_operator == 1) {
        SPd_perp_adv = FV::Div_a_Grad_perp_limit<PerpLimiter>(           Dnn * particle_flux_factor, Pn, logPnlim);
      } else if (perp_operator == 2) {
        SPd_perp_adv = Div_a_Grad_perp_upwind_flows(                     DnnPn * particle_flux_factor, logPnlim,
                                                    energy_flow_xlow, energy_flow_ylow); 
      } else {
        throw BoutException("Neutral operator choice should be 0, 1 or 2");
      };

    SPd_perp_compr =                                                     0;

  ///// 3. No 5/3 term on advection, additional compression term
  // NOTE: is the operator for compression correct here?
  } else if (perp_pressure_form == 3) {
    
    if (perp_operator == 0) {
        SPd_perp_adv = FV::Div_a_Grad_perp(                              DnnPn * particle_flux_factor, logPnlim);
        SPd_perp_compr = -(2. / 3) * Pn * FV::Div_a_Grad_perp(           Dnn * particle_flux_factor, logPnlim);
      } else if (perp_operator == 1) {
        SPd_perp_adv = FV::Div_a_Grad_perp_limit<PerpLimiter>(           Dnn * particle_flux_factor, Pn, logPnlim);
        SPd_perp_compr = -(2. / 3) * Pn * Div_a_Grad_perp_upwind(        Dnn * particle_flux_factor, logPnlim);
      } else if (perp_operator == 2) {
        SPd_perp_adv = Div_a_Grad_perp_upwind_flows(                     DnnPn * particle_flux_factor, logPnlim,
                                                    energy_flow_xlow, energy_flow_ylow); 
        SPd_perp_compr = -(2. / 3) * Pn * Div_a_Grad_perp_upwind(        Dnn * particle_flux_factor, logPnlim);
      } else {
        throw BoutException("Neutral operator choice should be 0, 1 or 2");
      };

    
  
  ///// 4. Standard AFN with 5/3 with additional compression term
  } else if (perp_pressure_form == 4) {
        SPd_perp_compr =                                                 (2. / 3) * DnnPn * particle_flux_factor * Grad_perp(logPnlim) * Grad_perp(Pnlim);

    if (perp_operator == 0) {
        SPd_perp_adv = FV::Div_a_Grad_perp(                              (5. / 3) * DnnPn * particle_flux_factor, logPnlim);
      } else if (perp_operator == 1) {
        SPd_perp_adv = FV::Div_a_Grad_perp_limit<PerpLimiter>(           (5. / 3) * Dnn * particle_flux_factor, Pn, logPnlim);
      } else if (perp_operator == 2) {
        SPd_perp_adv = Div_a_Grad_perp_upwind_flows(                     (5. / 3) * DnnPn * particle_flux_factor, logPnlim,
                                                    energy_flow_xlow, energy_flow_ylow); 
      } else {
        throw BoutException("Neutral operator choice should be 0, 1 or 2");
      };

  }

  ///// 1. Standard AFN form
  if (perp_cond_form == 1) {  
    
    // Note: flow operators for diffusive processes not implemented yet
    if (perp_operator == 0) {
        SPd_perp_cond =                                                  (2. / 3) * FV::Div_a_Grad_perp(kappa_n * heat_flux_factor, Tn);
      } else {
        SPd_perp_cond =                                                  (2. / 3) * Div_a_Grad_perp_upwind(kappa_n * heat_flux_factor, Tn);
      };

  ///// 2. Original Hermes-3 form 
  } else if (perp_cond_form == 2) {
    

    if (perp_operator == 0) {
        SPd_perp_cond =                                                  FV::Div_a_Grad_perp(kappa_n * heat_flux_factor, Tn);
      } else {
        SPd_perp_cond =                                                  Div_a_Grad_perp_upwind(kappa_n * heat_flux_factor, Tn);
      };

  }

  SPd_par_cond =                                                         FV::Div_par_K_Grad_par(kappa_n * heat_flux_factor, Tn);
  
  // Perpendicular advection scaled by particle_flux_factor
  // Perpendicular and parallel conduction scaled by heat_flux_factor
  ddt(Pn) = SPd_par_adv // Advection
          + SPd_par_compr                       // Compression
          + SPd_perp_adv   // Perpendicular advection: q = 5/2 p u_perp
          + SPd_perp_compr // Perpendicular compression: 0 by default
          
    ;

  if (neutral_conduction) {
  ddt(Pn) += SPd_perp_cond      // Perpendicular conduction
      + SPd_par_cond;  // Parallel conduction
  }
=======
  ddt(Pn) = - FV::Div_par_mod<ParLimiter>(Pn, Vn, sound_speed) // Parallel advection
            - (2. / 3) * Pn * Div_par(Vn)                      // Compression
    + Div_a_Grad_perp_flows(DnnPn, logPnlim,
                                   energy_flow_xlow, energy_flow_ylow) // Perpendicular advection
     ;

  // The factor here is 5/2 as we're advecting internal energy and pressure.
  energy_flow_xlow *= 5/2; 
  energy_flow_ylow *= 5/2;

  if (neutral_conduction) {
    ddt(Pn) += Div_a_Grad_perp_flows(DnnNn, Tn,
                        conduction_flow_xlow, conduction_flow_ylow)    // Perpendicular conduction
      + FV::Div_par_K_Grad_par(DnnNn, Tn)        // Parallel conduction
      ;
  }

  // The factor here is likely 3/2 as this is pure energy flow, but needs checking.
  conduction_flow_xlow *= 3/2;
  conduction_flow_ylow *= 3/2;
>>>>>>> d709eaca
  
  Sp = pressure_source;
  
  SPd_ext_src = pressure_source;    // Sources set by the user
  if (localstate.isSet("energy_source")) {
    SPd_src = (2. / 3) * get<Field3D>(localstate["energy_source"]);     // Sources set by collisions and reactions
    Sp += SPd_src;
  }
  ddt(Pn) += Sp;

  SPd_visc_heat = 0;
  if ((neutral_viscosity) and (evolve_momentum)) {
    // Scaled by momentum flux factor
    Field3D momentum_source = FV::Div_a_Grad_perp(eta_n * momentum_flux_factor, Vn)    // Perpendicular viscosity
              + FV::Div_par_K_Grad_par(eta_n * momentum_flux_factor, Vn) // Parallel viscosity
      ;

    ddt(NVn) += momentum_source; // Viscosity

    SPd_visc_heat = -(2. / 3) * Vn * momentum_source;
    ddt(Pn) += SPd_visc_heat; // Viscous heating
  }

  BOUT_FOR(i, Pn.getRegion("RGN_ALL")) {
    if ((Pn[i] < pn_floor * 1e-2) && (ddt(Pn)[i] < 0.0)) {
      ddt(Pn)[i] = 0.0;
    }
    if ((Nn[i] < nn_floor * 1e-2) && (ddt(Nn)[i] < 0.0)) {
      ddt(Nn)[i] = 0.0;
    }
  }

  // Scale time derivatives
  if (state.isSet("scale_timederivs")) {
    Field3D scale_timederivs = get<Field3D>(state["scale_timederivs"]);
    ddt(Nn) *= scale_timederivs;
    ddt(Pn) *= scale_timederivs;
    ddt(NVn) *= scale_timederivs;
  }

#if CHECKLEVEL >= 1
  for (auto& i : Nn.getRegion("RGN_NOBNDRY")) {
    if (!std::isfinite(ddt(Nn)[i])) {
      throw BoutException("ddt(N{}) non-finite at {}\n", name, i);
    }
    if (!std::isfinite(ddt(Pn)[i])) {
      throw BoutException("ddt(P{}) non-finite at {}\n", name, i);
    }
    if (!std::isfinite(ddt(NVn)[i])) {
      throw BoutException("ddt(NV{}) non-finite at {}\n", name, i);
    }
  }
#endif
}

void NeutralMixed::outputVars(Options& state) {
  // Normalisations
  auto Nnorm = get<BoutReal>(state["Nnorm"]);
  auto Tnorm = get<BoutReal>(state["Tnorm"]);
  auto Omega_ci = get<BoutReal>(state["Omega_ci"]);
  auto Cs0 = get<BoutReal>(state["Cs0"]);
  auto rho_s0 = get<BoutReal>(state["rho_s0"]);
  const BoutReal Pnorm = SI::qe * Tnorm * Nnorm;

  state[std::string("N") + name].setAttributes({{"time_dimension", "t"},
                                                {"units", "m^-3"},
                                                {"conversion", Nnorm},
                                                {"standard_name", "density"},
                                                {"long_name", name + " number density"},
                                                {"species", name},
                                                {"source", "neutral_mixed"}});

  state[std::string("P") + name].setAttributes({{"time_dimension", "t"},
                                                {"units", "Pa"},
                                                {"conversion", Pnorm},
                                                {"standard_name", "pressure"},
                                                {"long_name", name + " pressure"},
                                                {"species", name},
                                                {"source", "neutral_mixed"}});

  state[std::string("NV") + name].setAttributes(
      {{"time_dimension", "t"},
       {"units", "kg / m^2 / s"},
       {"conversion", SI::Mp * Nnorm * Cs0},
       {"standard_name", "momentum"},
       {"long_name", name + " parallel momentum"},
       {"species", name},
       {"source", "neutral_mixed"}});

  if (output_ddt) {
    set_with_attrs(
        state[std::string("ddt(N") + name + std::string(")")], ddt(Nn),
        {{"time_dimension", "t"},
         {"units", "m^-3 s^-1"},
         {"conversion", Nnorm * Omega_ci},
         {"long_name", std::string("Rate of change of ") + name + " number density"},
         {"source", "neutral_mixed"}});
    set_with_attrs(state[std::string("ddt(P") + name + std::string(")")], ddt(Pn),
                   {{"time_dimension", "t"},
                    {"units", "Pa s^-1"},
                    {"conversion", Pnorm * Omega_ci},
                    {"source", "neutral_mixed"}});
    set_with_attrs(state[std::string("ddt(NV") + name + std::string(")")], ddt(NVn),
                   {{"time_dimension", "t"},
                    {"units", "kg m^-2 s^-2"},
                    {"conversion", SI::Mp * Nnorm * Cs0 * Omega_ci},
                    {"source", "neutral_mixed"}});
  }
  if (diagnose) {
    set_with_attrs(state[std::string("T") + name], Tn,
                   {{"time_dimension", "t"},
                    {"units", "eV"},
                    {"conversion", Tnorm},
                    {"standard_name", "temperature"},
                    {"long_name", name + " temperature"},
                    {"source", "neutral_mixed"}});

    set_with_attrs(state[std::string("Dnn") + name], Dnn,
                   {{"time_dimension", "t"},
                    {"units", "m^2/s"},
                    {"conversion", Cs0 * Cs0 / Omega_ci},
                    {"standard_name", "diffusion coefficient"},
                    {"long_name", name + " diffusion coefficient"},
                    {"source", "neutral_mixed"}});

    set_with_attrs(state[std::string("eta_") + name], eta_n,
                   {{"time_dimension", "t"},
                    {"units", "Pa s"},
                    {"conversion", SQ(rho_s0) * Omega_ci * SI::Mp * Nnorm},
                    {"standard_name", "viscosity"},
                    {"long_name", name + " viscosity"},
                    {"source", "neutral_mixed"}});

    set_with_attrs(state[std::string("kappa_") + name], kappa_n,
                   {{"time_dimension", "t"},
                    {"units", "W / m / eV"},
                    {"conversion", SI::qe * Nnorm * rho_s0 * Cs0},
                    {"standard_name", "heat conductivity"},
                    {"long_name", name + " heat conductivity"},
                    {"source", "neutral_mixed"}});

    set_with_attrs(state[std::string("SN") + name], Sn,
                   {{"time_dimension", "t"},
                    {"units", "m^-3 s^-1"},
                    {"conversion", Nnorm * Omega_ci},
                    {"standard_name", "density source"},
                    {"long_name", name + " number density source"},
                    {"source", "neutral_mixed"}});

    set_with_attrs(state[std::string("SP") + name], Sp,
                   {{"time_dimension", "t"},
                    {"units", "Pa s^-1"},
                    {"conversion", SI::qe * Tnorm * Nnorm * Omega_ci},
                    {"standard_name", "pressure source"},
                    {"long_name", name + " pressure source"},
                    {"source", "neutral_mixed"}});

    set_with_attrs(state[std::string("SNV") + name], Snv,
                   {{"time_dimension", "t"},
                    {"units", "kg m^-2 s^-2"},
                    {"conversion", SI::Mp * Nnorm * Cs0 * Omega_ci},
                    {"standard_name", "momentum source"},
                    {"long_name", name + " momentum source"},
                    {"source", "neutral_mixed"}});

    set_with_attrs(state[std::string("S") + name + std::string("_src")], density_source,
                   {{"time_dimension", "t"},
                    {"units", "m^-3 s^-1"},
                    {"conversion", Nnorm * Omega_ci},
                    {"standard_name", "density source"},
                    {"long_name", name + " number density source"},
                    {"species", name},
                    {"source", "neutral_mixed"}});

    set_with_attrs(state[std::string("P") + name + std::string("_src")], pressure_source,
                   {{"time_dimension", "t"},
                    {"units", "Pa s^-1"},
                    {"conversion", Pnorm * Omega_ci},
                    {"standard_name", "pressure source"},
                    {"long_name", name + " pressure source"},
                    {"species", name},
                    {"source", "neutral_mixed"}});
    set_with_attrs(state[std::string("S") + name + std::string("_perp_adv")], perp_nn_adv_src,
                   {{"time_dimension", "t"},
                    {"units", "m^-3 s^-1"},
                    {"conversion", Nnorm * Omega_ci},
                    {"standard_name", "density source due to perp advection"},
                    {"long_name", name + " number density source due to perp advection"},
                    {"species", name},
                    {"source", "neutral_mixed"}});
    set_with_attrs(state[std::string("S") + name + std::string("_par_adv")], par_nn_adv_src,
                   {{"time_dimension", "t"},
                    {"units", "m^-3 s^-1"},
                    {"conversion", Nnorm * Omega_ci},
                    {"standard_name", "density source due to par advection"},
                    {"long_name", name + " number density source due to par advection"},
                    {"species", name},
                    {"source", "neutral_mixed"}});

<<<<<<< HEAD
    set_with_attrs(state[std::string("particle_flux_factor_") + name], particle_flux_factor,
                   {{"time_dimension", "t"},
                    {"units", ""},
                    {"conversion", 1.0},
                    {"standard_name", "flux factor"},
                    {"long_name", name + " particle flux factor"},
                    {"species", name},
                    {"source", "neutral_mixed"}});
    set_with_attrs(state[std::string("momentum_flux_factor_") + name], momentum_flux_factor,
                   {{"time_dimension", "t"},
                    {"units", ""},
                    {"conversion", 1.0},
                    {"standard_name", "flux factor"},
                    {"long_name", name + " momentum flux factor"},
                    {"species", name},
                    {"source", "neutral_mixed"}});

    set_with_attrs(state[std::string("heat_flux_factor_") + name], heat_flux_factor,
                   {{"time_dimension", "t"},
                    {"units", ""},
                    {"conversion", 1.0},
                    {"standard_name", "flux factor"},
                    {"long_name", name + " heat flux factor"},
                    {"species", name},
                    {"source", "neutral_mixed"}});

    if (diagnose_eqns) {
      set_with_attrs(state[std::string("SP") + name + std::string("_par_adv")], SPd_par_adv,
                    {{"time_dimension", "t"},
                      {"units", "Pa s^-1"},
                      {"conversion", SI::qe * Tnorm * Nnorm * Omega_ci},
                      {"standard_name", "parallel advection"},
                      {"long_name", name + " parallel advection"},
                      {"source", "neutral_mixed"}});

      set_with_attrs(state[std::string("SP") + name + std::string("_par_compr")], SPd_par_compr,
                    {{"time_dimension", "t"},
                      {"units", "Pa s^-1"},
                      {"conversion", SI::qe * Tnorm * Nnorm * Omega_ci},
                      {"standard_name", "parallel compression"},
                      {"long_name", name + " parallel compression"},
                      {"source", "neutral_mixed"}});

      set_with_attrs(state[std::string("SP") + name + std::string("_perp_adv")], SPd_perp_adv,
                    {{"time_dimension", "t"},
                      {"units", "Pa s^-1"},
                      {"conversion", SI::qe * Tnorm * Nnorm * Omega_ci},
                      {"standard_name", "perpendicular advection"},
                      {"long_name", name + " perpendicular advection"},
                      {"source", "neutral_mixed"}});

      set_with_attrs(state[std::string("SP") + name + std::string("_perp_compr")], SPd_perp_compr,
                    {{"time_dimension", "t"},
                      {"units", "Pa s^-1"},
                      {"conversion", SI::qe * Tnorm * Nnorm * Omega_ci},
                      {"standard_name", "perpendicular compression"},
                      {"long_name", name + " perpendicular compression"},
                      {"source", "neutral_mixed"}});

      set_with_attrs(state[std::string("SP") + name + std::string("_perp_cond")], SPd_perp_cond,
                    {{"time_dimension", "t"},
                      {"units", "Pa s^-1"},
                      {"conversion", SI::qe * Tnorm * Nnorm * Omega_ci},
                      {"standard_name", "perpendicular conduction"},
                      {"long_name", name + " perpendicular conduction"},
                      {"source", "neutral_mixed"}});

      set_with_attrs(state[std::string("SP") + name + std::string("_par_cond")], SPd_par_cond,
                    {{"time_dimension", "t"},
                      {"units", "Pa s^-1"},
                      {"conversion", SI::qe * Tnorm * Nnorm * Omega_ci},
                      {"standard_name", "parallel conduction"},
                      {"long_name", name + " parallel conduction"},
                      {"source", "neutral_mixed"}});

      set_with_attrs(state[std::string("SP") + name + std::string("_src")], SPd_src,
                    {{"time_dimension", "t"},
                      {"units", "Pa s^-1"},
                      {"conversion", SI::qe * Tnorm * Nnorm * Omega_ci},
                      {"standard_name", "collision and reaction sources"},
                      {"long_name", name + " collision and reaction sources"},
                      {"source", "neutral_mixed"}});

      set_with_attrs(state[std::string("SP") + name + std::string("_ext_src")], SPd_ext_src,
                    {{"time_dimension", "t"},
                      {"units", "Pa s^-1"},
                      {"conversion", SI::qe * Tnorm * Nnorm * Omega_ci},
                      {"standard_name", "user set source"},
                      {"long_name", name + " user set source"},
                      {"source", "neutral_mixed"}});
      if (evolve_momentum) {
      set_with_attrs(state[std::string("SP") + name + std::string("_visc_heat")], SPd_visc_heat,
                    {{"time_dimension", "t"},
                      {"units", "Pa s^-1"},
                      {"conversion", SI::qe * Tnorm * Nnorm * Omega_ci},
                      {"standard_name", "viscous heating"},
                      {"long_name", name + " viscous heating"},
                      {"source", "neutral_mixed"}});
      }

      if (particle_flow_xlow.isAllocated()) {
        set_with_attrs(state[std::string("ParticleFlow_") + name + std::string("_xlow")], particle_flow_xlow,
                    {{"time_dimension", "t"},
                      {"units", "s^-1"},
                      {"conversion", rho_s0 * SQ(rho_s0) * Nnorm * Omega_ci},
                      {"standard_name", "particle flow"},
                      {"long_name", name + " particle flow in X. Note: May be incomplete."},
                      {"species", name},
                      {"source", "neutral_mixed"}});
      }
      if (particle_flow_ylow.isAllocated()) {
        set_with_attrs(state[std::string("ParticleFlow_") + name + std::string("_ylow")], particle_flow_ylow,
                    {{"time_dimension", "t"},
                      {"units", "s^-1"},
                      {"conversion", rho_s0 * SQ(rho_s0) * Nnorm * Omega_ci},
                      {"standard_name", "particle flow"},
                      {"long_name", name + " particle flow in Y. Note: May be incomplete."},
                      {"species", name},
                      {"source", "evolve_density"}});
      }
      if (momentum_flow_xlow.isAllocated()) {
        set_with_attrs(state[std::string("MomentumFlow_") + name + std::string("_xlow")], momentum_flow_xlow,
                    {{"time_dimension", "t"},
                      {"units", "N"},
                      {"conversion", rho_s0 * SQ(rho_s0) * SI::Mp * Nnorm * Cs0 * Omega_ci},
                      {"standard_name", "momentum flow"},
                      {"long_name", name + " momentum flow in X. Note: May be incomplete."},
                      {"species", name},
                      {"source", "evolve_momentum"}});
      }
      if (momentum_flow_ylow.isAllocated()) {
        set_with_attrs(state[std::string("MomentumFlow_") + name + std::string("_ylow")], momentum_flow_ylow,
                    {{"time_dimension", "t"},
                      {"units", "N"},
                      {"conversion", rho_s0 * SQ(rho_s0) * SI::Mp * Nnorm * Cs0 * Omega_ci},
                      {"standard_name", "momentum flow"},
                      {"long_name", name + " momentum flow in Y. Note: May be incomplete."},
                      {"species", name},
                      {"source", "evolve_momentum"}});
      }
      if (energy_flow_xlow.isAllocated()) {
        set_with_attrs(state[std::string("EnergyFlow_") + name + std::string("_xlow")], energy_flow_xlow * 5./2,
                    {{"time_dimension", "t"},
                      {"units", "W"},
                      {"conversion", rho_s0 * SQ(rho_s0) * Pnorm * Omega_ci},
                      {"standard_name", "power"},
                      {"long_name", name + " power through X cell face. Note: May be incomplete."},
                      {"species", name},
                      {"source", "evolve_pressure"}});
      }
      if (energy_flow_ylow.isAllocated()) {
        set_with_attrs(state[std::string("EnergyFlow_") + name + std::string("_ylow")], energy_flow_ylow * 5./2,
                    {{"time_dimension", "t"},
                      {"units", "W"},
                      {"conversion", rho_s0 * SQ(rho_s0) * Pnorm * Omega_ci},
                      {"standard_name", "power"},
                      {"long_name", name + " power through Y cell face. Note: May be incomplete."},
                      {"species", name},
                      {"source", "evolve_pressure"}});
      }
=======
    if (particle_flow_xlow.isAllocated()) {
      set_with_attrs(state[std::string("ParticleFlow_") + name + std::string("_xlow")], particle_flow_xlow,
                   {{"time_dimension", "t"},
                    {"units", "s^-1"},
                    {"conversion", rho_s0 * SQ(rho_s0) * Nnorm * Omega_ci},
                    {"standard_name", "particle flow"},
                    {"long_name", name + " particle flow in X. Note: May be incomplete."},
                    {"species", name},
                    {"source", "neutral_mixed"}});
    }
    if (particle_flow_ylow.isAllocated()) {
      set_with_attrs(state[std::string("ParticleFlow_") + name + std::string("_ylow")], particle_flow_ylow,
                   {{"time_dimension", "t"},
                    {"units", "s^-1"},
                    {"conversion", rho_s0 * SQ(rho_s0) * Nnorm * Omega_ci},
                    {"standard_name", "particle flow"},
                    {"long_name", name + " particle flow in Y. Note: May be incomplete."},
                    {"species", name},
                    {"source", "evolve_density"}});
    }
    if (momentum_flow_xlow.isAllocated()) {
      set_with_attrs(state[std::string("MomentumFlow_") + name + std::string("_xlow")], momentum_flow_xlow,
                   {{"time_dimension", "t"},
                    {"units", "N"},
                    {"conversion", rho_s0 * SQ(rho_s0) * SI::Mp * Nnorm * Cs0 * Omega_ci},
                    {"standard_name", "momentum flow"},
                    {"long_name", name + " momentum flow in X. Note: May be incomplete."},
                    {"species", name},
                    {"source", "evolve_momentum"}});
    }
    if (momentum_flow_ylow.isAllocated()) {
      set_with_attrs(state[std::string("MomentumFlow_") + name + std::string("_ylow")], momentum_flow_ylow,
                   {{"time_dimension", "t"},
                    {"units", "N"},
                    {"conversion", rho_s0 * SQ(rho_s0) * SI::Mp * Nnorm * Cs0 * Omega_ci},
                    {"standard_name", "momentum flow"},
                    {"long_name", name + " momentum flow in Y. Note: May be incomplete."},
                    {"species", name},
                    {"source", "evolve_momentum"}});
    }
    if (energy_flow_xlow.isAllocated()) {
      set_with_attrs(state[std::string("EnergyFlow_") + name + std::string("_xlow")], energy_flow_xlow,
                   {{"time_dimension", "t"},
                    {"units", "W"},
                    {"conversion", rho_s0 * SQ(rho_s0) * Pnorm * Omega_ci},
                    {"standard_name", "power"},
                    {"long_name", name + " power through X cell face. Note: May be incomplete."},
                    {"species", name},
                    {"source", "evolve_pressure"}});
    }
    if (energy_flow_ylow.isAllocated()) {
      set_with_attrs(state[std::string("EnergyFlow_") + name + std::string("_ylow")], energy_flow_ylow,
                   {{"time_dimension", "t"},
                    {"units", "W"},
                    {"conversion", rho_s0 * SQ(rho_s0) * Pnorm * Omega_ci},
                    {"standard_name", "power"},
                    {"long_name", name + " power through Y cell face. Note: May be incomplete."},
                    {"species", name},
                    {"source", "evolve_pressure"}});
    }
    if (conduction_flow_xlow.isAllocated()) {
      set_with_attrs(state[std::string("ConductionFlow_") + name + std::string("_xlow")],conduction_flow_xlow,
                   {{"time_dimension", "t"},
                    {"units", "W"},
                    {"conversion", rho_s0 * SQ(rho_s0) * Pnorm * Omega_ci},
                    {"standard_name", "power"},
                    {"long_name", name + " conducted power through X cell face. Note: May be incomplete."},
                    {"species", name},
                    {"source", "evolve_pressure"}});
    }
    if (conduction_flow_ylow.isAllocated()) {
      set_with_attrs(state[std::string("ConductionFlow_") + name + std::string("_ylow")], conduction_flow_ylow,
                   {{"time_dimension", "t"},
                    {"units", "W"},
                    {"conversion", rho_s0 * SQ(rho_s0) * Pnorm * Omega_ci},
                    {"standard_name", "power"},
                    {"long_name", name + " conducted power through Y cell face. Note: May be incomplete."},
                    {"species", name},
                    {"source", "evolve_pressure"}});
>>>>>>> d709eaca
    }
  }
}

void NeutralMixed::precon(const Options& state, BoutReal gamma) {
  if (!precondition) {
    return;
  }

  // Neutral gas diffusion
  // Solve (1 - gamma*Dnn*Delp2)^{-1}

  Field3D coef = -gamma * Dnn * particle_flux_factor;

  if (state.isSet("scale_timederivs")) {
    coef *= get<Field3D>(state["scale_timederivs"]);
  }

  inv->setCoefD(coef);

  ddt(Nn) = inv->solve(ddt(Nn));
  if (evolve_momentum) {
    ddt(NVn) = inv->solve(ddt(NVn));
  }
  ddt(Pn) = inv->solve(ddt(Pn));
}<|MERGE_RESOLUTION|>--- conflicted
+++ resolved
@@ -12,12 +12,9 @@
 
 using bout::globals::mesh;
 
-<<<<<<< HEAD
 /// The limiter method in the radial pressure-diffusion.
 /// Upwind is consistent with the Y (poloidal) advection.
 using PerpLimiter = FV::Upwind;
-=======
->>>>>>> d709eaca
 using ParLimiter = FV::Upwind;
 
 NeutralMixed::NeutralMixed(const std::string& name, Options& alloptions, Solver* solver)
@@ -73,7 +70,6 @@
                      .doc("Enable preconditioning in neutral model?")
                      .withDefault<bool>(true);
 
-<<<<<<< HEAD
   flux_limit = options["flux_limit"]
     .doc("Use isotropic flux limiters?")
     .withDefault(true);
@@ -109,16 +105,6 @@
   lax_flux = options["lax_flux"]
                      .doc("Enable stabilising lax flux?")
                      .withDefault<bool>(true);
-=======
-  lax_flux = options["lax_flux"]
-                     .doc("Enable stabilising lax flux?")
-                     .withDefault<bool>(true);
-
-  flux_limit =
-      options["flux_limit"]
-          .doc("Limit diffusive fluxes to fraction of thermal speed. <0 means off.")
-          .withDefault(0.2);
->>>>>>> d709eaca
 
   diffusion_limit = options["diffusion_limit"]
                         .doc("Upper limit on diffusion coefficient [m^2/s]. <0 means off")
@@ -132,7 +118,6 @@
   neutral_conduction = options["neutral_conduction"]
                           .doc("Include neutral gas heat conduction?")
                           .withDefault<bool>(true);
-<<<<<<< HEAD
 
   maximum_mfp = options["maximum_mfp"]
     .doc("Optional maximum mean free path in [m] for diffusive processes. < 0 is off")
@@ -167,8 +152,6 @@
   evolve_momentum = options["evolve_momentum"]
     .doc("Evolve parallel neutral momentum?")
     .withDefault<bool>(true);
-=======
->>>>>>> d709eaca
 
   upwind_perp_diffusion = options["evolve_momupwind_perp_diffusionentum"]
     .doc("Evolve parallel neutral momentum?")
@@ -253,6 +236,7 @@
   // necessary
   DnnNn.setBoundary(std::string("Dnn") + name);
   DnnPn.setBoundary(std::string("Dnn") + name);
+  DnnTn.setBoundary(std::string("Dnn") + name);
   DnnNVn.setBoundary(std::string("Dnn") + name);
 }
 
@@ -380,8 +364,7 @@
     BoutReal neutral_lmax =
       0.1 / get<BoutReal>(state["units"]["meters"]); // Normalised length
 
-  Field3D Rnn =
-    sqrt(floor(Tn, 1e-5) / AA) / neutral_lmax; // Neutral-neutral collisions [normalised frequency]
+  Field3D Rnn = sqrt(Tn / AA) / neutral_lmax; // Neutral-neutral collisions [normalised frequency]
 
   if (localstate.isSet("collision_frequency")) {
 
@@ -448,16 +431,6 @@
     Dnn = (Tn / AA) / Rnn;
   }
 
-<<<<<<< HEAD
-=======
-  if (flux_limit > 0.0) {
-    // Apply flux limit to diffusion,
-    // using the local thermal speed and pressure gradient magnitude
-    Field3D Dmax = flux_limit * sqrt(Tn / AA) / (abs(Grad(logPnlim)) + 1. / neutral_lmax);
-    BOUT_FOR(i, Dmax.getRegion("RGN_NOBNDRY")) { Dnn[i] = BOUTMIN(Dnn[i], Dmax[i]); }
-  }
-
->>>>>>> d709eaca
   if (diffusion_limit > 0.0) {
     // Impose an upper limit on the diffusion coefficient
     BOUT_FOR(i, Dnn.getRegion("RGN_NOBNDRY")) {
@@ -482,8 +455,8 @@
     for (RangeIterator r = mesh->iterateBndryLowerY(); !r.isDone(); r++) {
       for (int jz = 0; jz < mesh->LocalNz; jz++) {
         Dnn(r.ind, mesh->ystart - 1, jz) = -Dnn(r.ind, mesh->ystart, jz);
+        DnnPn(r.ind, mesh->ystart - 1, jz) = -DnnPn(r.ind, mesh->ystart, jz);
         DnnNn(r.ind, mesh->ystart - 1, jz) = -DnnNn(r.ind, mesh->ystart, jz);
-        DnnPn(r.ind, mesh->ystart - 1, jz) = -DnnPn(r.ind, mesh->ystart, jz);
         DnnNVn(r.ind, mesh->ystart - 1, jz) = -DnnNVn(r.ind, mesh->ystart, jz);
       }
     }
@@ -493,8 +466,8 @@
     for (RangeIterator r = mesh->iterateBndryUpperY(); !r.isDone(); r++) {
       for (int jz = 0; jz < mesh->LocalNz; jz++) {
         Dnn(r.ind, mesh->yend + 1, jz) = -Dnn(r.ind, mesh->yend, jz);
+        DnnPn(r.ind, mesh->yend + 1, jz) = -DnnPn(r.ind, mesh->yend, jz);
         DnnNn(r.ind, mesh->yend + 1, jz) = -DnnNn(r.ind, mesh->yend, jz);
-        DnnPn(r.ind, mesh->yend + 1, jz) = -DnnPn(r.ind, mesh->yend, jz);
         DnnNVn(r.ind, mesh->yend + 1, jz) = -DnnNVn(r.ind, mesh->yend, jz);
       }
     }
@@ -529,7 +502,6 @@
   if (lax_flux) {
     sound_speed = sqrt(Tn * (5. / 3) / AA);
   }
-<<<<<<< HEAD
 
   // Set factors that multiply the fluxes
   particle_flux_factor = 1.0;
@@ -620,14 +592,11 @@
     momentum_flux_factor.applyBoundary("neumann");
     heat_flux_factor.applyBoundary("neumann");
   }
-=======
->>>>>>> d709eaca
 
   /////////////////////////////////////////////////////
   // Neutral density
   TRACE("Neutral density");
 
-<<<<<<< HEAD
   // Note: Only perpendicular flux scaled by limiter
   ddt(Nn) = -FV::Div_par_mod<ParLimiter>(Nn, Vn, sound_speed); // Parallel advection
 
@@ -643,18 +612,6 @@
   } else {
     throw BoutException("Neutral operator choice should be 0, 1 or 2");
   };
-=======
-  perp_nn_adv_src = Div_a_Grad_perp_flows(DnnNn, logPnlim,
-                                   particle_flow_xlow,
-                                   particle_flow_ylow); // Perpendicular advection
-
-  par_nn_adv_src = FV::Div_par_mod<ParLimiter>(Nn, Vn, sound_speed); // Parallel advection
-
-  ddt(Nn) =
-    - par_nn_adv_src
-    + perp_nn_adv_src
-    ;
->>>>>>> d709eaca
 
   Sn = density_source; // Save for possible output
   if (localstate.isSet("density_source")) {
@@ -669,18 +626,9 @@
     TRACE("Neutral momentum");
 
     ddt(NVn) =
-<<<<<<< HEAD
         -AA * FV::Div_par_fvv<ParLimiter>(Nnlim, Vn, sound_speed)  // Parallel advection
         - Grad_par(Pn)                                             // Pressure gradient
         ;
-=======
-        -AA * FV::Div_par_fvv<ParLimiter>(Nnlim, Vn, sound_speed) // Momentum flow
-        - Grad_par(Pn) // Pressure gradient
-      + Div_a_Grad_perp_flows(DnnNVn, logPnlim,
-                                     momentum_flow_xlow,
-                                     momentum_flow_ylow) // Perpendicular advection
-      ;
->>>>>>> d709eaca
 
     // Perpendicular advection
     if (perp_operator == 0) {      
@@ -706,7 +654,6 @@
       // eta_n = (2. / 5) * kappa_n;
       //
 
-<<<<<<< HEAD
       ddt(NVn) += AA * FV::Div_par_K_Grad_par((2. / 5) * DnnNn, Vn) // Parallel viscosity
         ;
       // NOTE: Diffusion flow operator not yet implemented
@@ -717,12 +664,6 @@
         ddt(NVn) += FV::Div_a_Grad_perp_limit<PerpLimiter>((2. / 5) * Dnn, Nn, Vn);
       };
 
-=======
-      ddt(NVn) +=
-          AA * FV::Div_a_Grad_perp((2. / 5) * DnnNn, Vn)      // Perpendicular viscosity
-          + AA * FV::Div_par_K_Grad_par((2. / 5) * DnnNn, Vn) // Parallel viscosity
-          ;
->>>>>>> d709eaca
     }
 
     if (localstate.isSet("momentum_source")) {
@@ -740,7 +681,6 @@
   // Neutral pressure
   TRACE("Neutral pressure");
 
-<<<<<<< HEAD
   SPd_par_adv =                                                         -FV::Div_par_mod<ParLimiter>(Pn, Vn, sound_speed);
   SPd_par_compr =                                                       -(2. / 3) * Pn * Div_par(Vn);
 
@@ -853,28 +793,10 @@
   ddt(Pn) += SPd_perp_cond      // Perpendicular conduction
       + SPd_par_cond;  // Parallel conduction
   }
-=======
-  ddt(Pn) = - FV::Div_par_mod<ParLimiter>(Pn, Vn, sound_speed) // Parallel advection
-            - (2. / 3) * Pn * Div_par(Vn)                      // Compression
-    + Div_a_Grad_perp_flows(DnnPn, logPnlim,
-                                   energy_flow_xlow, energy_flow_ylow) // Perpendicular advection
-     ;
-
-  // The factor here is 5/2 as we're advecting internal energy and pressure.
-  energy_flow_xlow *= 5/2; 
-  energy_flow_ylow *= 5/2;
-
-  if (neutral_conduction) {
-    ddt(Pn) += Div_a_Grad_perp_flows(DnnNn, Tn,
-                        conduction_flow_xlow, conduction_flow_ylow)    // Perpendicular conduction
-      + FV::Div_par_K_Grad_par(DnnNn, Tn)        // Parallel conduction
-      ;
-  }
 
   // The factor here is likely 3/2 as this is pure energy flow, but needs checking.
   conduction_flow_xlow *= 3/2;
   conduction_flow_ylow *= 3/2;
->>>>>>> d709eaca
   
   Sp = pressure_source;
   
@@ -1057,24 +979,7 @@
                     {"long_name", name + " pressure source"},
                     {"species", name},
                     {"source", "neutral_mixed"}});
-    set_with_attrs(state[std::string("S") + name + std::string("_perp_adv")], perp_nn_adv_src,
-                   {{"time_dimension", "t"},
-                    {"units", "m^-3 s^-1"},
-                    {"conversion", Nnorm * Omega_ci},
-                    {"standard_name", "density source due to perp advection"},
-                    {"long_name", name + " number density source due to perp advection"},
-                    {"species", name},
-                    {"source", "neutral_mixed"}});
-    set_with_attrs(state[std::string("S") + name + std::string("_par_adv")], par_nn_adv_src,
-                   {{"time_dimension", "t"},
-                    {"units", "m^-3 s^-1"},
-                    {"conversion", Nnorm * Omega_ci},
-                    {"standard_name", "density source due to par advection"},
-                    {"long_name", name + " number density source due to par advection"},
-                    {"species", name},
-                    {"source", "neutral_mixed"}});
-
-<<<<<<< HEAD
+
     set_with_attrs(state[std::string("particle_flux_factor_") + name], particle_flux_factor,
                    {{"time_dimension", "t"},
                     {"units", ""},
@@ -1235,66 +1140,6 @@
                       {"species", name},
                       {"source", "evolve_pressure"}});
       }
-=======
-    if (particle_flow_xlow.isAllocated()) {
-      set_with_attrs(state[std::string("ParticleFlow_") + name + std::string("_xlow")], particle_flow_xlow,
-                   {{"time_dimension", "t"},
-                    {"units", "s^-1"},
-                    {"conversion", rho_s0 * SQ(rho_s0) * Nnorm * Omega_ci},
-                    {"standard_name", "particle flow"},
-                    {"long_name", name + " particle flow in X. Note: May be incomplete."},
-                    {"species", name},
-                    {"source", "neutral_mixed"}});
-    }
-    if (particle_flow_ylow.isAllocated()) {
-      set_with_attrs(state[std::string("ParticleFlow_") + name + std::string("_ylow")], particle_flow_ylow,
-                   {{"time_dimension", "t"},
-                    {"units", "s^-1"},
-                    {"conversion", rho_s0 * SQ(rho_s0) * Nnorm * Omega_ci},
-                    {"standard_name", "particle flow"},
-                    {"long_name", name + " particle flow in Y. Note: May be incomplete."},
-                    {"species", name},
-                    {"source", "evolve_density"}});
-    }
-    if (momentum_flow_xlow.isAllocated()) {
-      set_with_attrs(state[std::string("MomentumFlow_") + name + std::string("_xlow")], momentum_flow_xlow,
-                   {{"time_dimension", "t"},
-                    {"units", "N"},
-                    {"conversion", rho_s0 * SQ(rho_s0) * SI::Mp * Nnorm * Cs0 * Omega_ci},
-                    {"standard_name", "momentum flow"},
-                    {"long_name", name + " momentum flow in X. Note: May be incomplete."},
-                    {"species", name},
-                    {"source", "evolve_momentum"}});
-    }
-    if (momentum_flow_ylow.isAllocated()) {
-      set_with_attrs(state[std::string("MomentumFlow_") + name + std::string("_ylow")], momentum_flow_ylow,
-                   {{"time_dimension", "t"},
-                    {"units", "N"},
-                    {"conversion", rho_s0 * SQ(rho_s0) * SI::Mp * Nnorm * Cs0 * Omega_ci},
-                    {"standard_name", "momentum flow"},
-                    {"long_name", name + " momentum flow in Y. Note: May be incomplete."},
-                    {"species", name},
-                    {"source", "evolve_momentum"}});
-    }
-    if (energy_flow_xlow.isAllocated()) {
-      set_with_attrs(state[std::string("EnergyFlow_") + name + std::string("_xlow")], energy_flow_xlow,
-                   {{"time_dimension", "t"},
-                    {"units", "W"},
-                    {"conversion", rho_s0 * SQ(rho_s0) * Pnorm * Omega_ci},
-                    {"standard_name", "power"},
-                    {"long_name", name + " power through X cell face. Note: May be incomplete."},
-                    {"species", name},
-                    {"source", "evolve_pressure"}});
-    }
-    if (energy_flow_ylow.isAllocated()) {
-      set_with_attrs(state[std::string("EnergyFlow_") + name + std::string("_ylow")], energy_flow_ylow,
-                   {{"time_dimension", "t"},
-                    {"units", "W"},
-                    {"conversion", rho_s0 * SQ(rho_s0) * Pnorm * Omega_ci},
-                    {"standard_name", "power"},
-                    {"long_name", name + " power through Y cell face. Note: May be incomplete."},
-                    {"species", name},
-                    {"source", "evolve_pressure"}});
     }
     if (conduction_flow_xlow.isAllocated()) {
       set_with_attrs(state[std::string("ConductionFlow_") + name + std::string("_xlow")],conduction_flow_xlow,
@@ -1315,7 +1160,6 @@
                     {"long_name", name + " conducted power through Y cell face. Note: May be incomplete."},
                     {"species", name},
                     {"source", "evolve_pressure"}});
->>>>>>> d709eaca
     }
   }
 }
